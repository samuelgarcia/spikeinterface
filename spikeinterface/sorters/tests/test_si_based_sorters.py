--- conflicted
+++ resolved
@@ -5,12 +5,7 @@
 
 from spikeinterface.sorters import Spykingcircus2Sorter, Tridesclous2Sorter
 
-
-
-<<<<<<< HEAD
-@pytest.mark.skip(reason='spyking circus 2 is too slow')
-=======
->>>>>>> d75d3a86
+# @pytest.mark.skip(reason='spyking circus 2 is too slow')
 class SpykingCircus2SorterCommonTestSuite(SorterCommonTestSuite, unittest.TestCase):
     SorterClass = Spykingcircus2Sorter
 
