--- conflicted
+++ resolved
@@ -26,16 +26,9 @@
     ExtractorClass = SpikeGLXRecordingExtractor
     downloads = ['spikeglx']
     entities = [
-<<<<<<< HEAD
-        # TODO need to be back when when fixed in neo
-        #('spikeglx/Noise4Sam_g0', {'stream_id': 'imec0.ap'}),
-        #('spikeglx/Noise4Sam_g0', {'stream_id': 'imec0.lf'}),
-        #('spikeglx/Noise4Sam_g0', {'stream_id': 'nidq'}),
-=======
         ('spikeglx/Noise4Sam_g0', {'stream_id': 'imec0.ap'}),
         ('spikeglx/Noise4Sam_g0', {'stream_id': 'imec0.lf'}),
         ('spikeglx/Noise4Sam_g0', {'stream_id': 'nidq'}),
->>>>>>> f2d169e4
     ]
 
 
