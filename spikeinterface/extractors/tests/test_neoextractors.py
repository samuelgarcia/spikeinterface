import unittest

import pytest
import numpy as np

from spikeinterface import download_dataset, get_global_dataset_folder
from spikeinterface.extractors import *

from spikeinterface.extractors.tests.common_tests import (RecordingCommonTestSuite,
                                                          SortingCommonTestSuite, EventCommonTestSuite)

local_folder = get_global_dataset_folder() / 'ephy_testing_data'


class MearecRecordingTest(RecordingCommonTestSuite, unittest.TestCase):
    ExtractorClass = MEArecRecordingExtractor
    downloads = ['mearec']
    entities = ['mearec/mearec_test_10s.h5']
    neo_funcs = dict()

class MearecSortingTest(SortingCommonTestSuite, unittest.TestCase):
    ExtractorClass = MEArecSortingExtractor
    downloads = ['mearec']
    entities = ['mearec/mearec_test_10s.h5']


class SpikeGLXRecordingTest(RecordingCommonTestSuite, unittest.TestCase):
    ExtractorClass = SpikeGLXRecordingExtractor
    downloads = ['spikeglx']
    entities = [
        ('spikeglx/Noise4Sam_g0', {'stream_id': 'imec0.ap'}),
        ('spikeglx/Noise4Sam_g0', {'stream_id': 'imec0.ap', 'load_sync_channel': True}),
        ('spikeglx/Noise4Sam_g0', {'stream_id': 'imec0.lf'}),
        ('spikeglx/Noise4Sam_g0', {'stream_id': 'nidq'}),
    ]


class OpenEphysBinaryRecordingTest(RecordingCommonTestSuite, unittest.TestCase):
    ExtractorClass = OpenEphysBinaryRecordingExtractor
    downloads = ['openephysbinary']
    entities = [
        'openephysbinary/v0.4.4.1_with_video_tracking',
        ('openephysbinary/v0.5.3_two_neuropixels_stream', {'stream_id': '0'}),
        ('openephysbinary/v0.5.3_two_neuropixels_stream', {'stream_id': '1'}),
        ('openephysbinary/v0.5.x_two_nodes', {'stream_id': '0'}),
        ('openephysbinary/v0.5.x_two_nodes', {'stream_id': '1'}),
    ]


class OpenEphysBinaryEventTest(EventCommonTestSuite, unittest.TestCase):
    ExtractorClass = OpenEphysBinaryEventExtractor
    downloads = ['openephysbinary']
    entities = [
        'openephysbinary/v0.4.4.1_with_video_tracking',
    ]


class OpenEphysLegacyRecordingTest(RecordingCommonTestSuite, unittest.TestCase):
    ExtractorClass = OpenEphysLegacyRecordingExtractor
    downloads = ['openephys']
    entities = [
        'openephys/OpenEphys_SampleData_1',
    ]


class IntanRecordingTest(RecordingCommonTestSuite, unittest.TestCase):
    ExtractorClass = IntanRecordingExtractor
    downloads = ['intan']
    entities = [
        ('intan/intan_rhd_test_1.rhd', {'stream_id': '0'}),
        ('intan/intan_rhd_test_1.rhd', {'stream_id': '2'}),
        ('intan/intan_rhd_test_1.rhd', {'stream_id': '3'}),
        ('intan/intan_rhs_test_1.rhs', {'stream_id': '0'}),
        ('intan/intan_rhs_test_1.rhs', {'stream_id': '3'}),
        ('intan/intan_rhs_test_1.rhs', {'stream_id': '4'}),
        ('intan/intan_rhs_test_1.rhs', {'stream_id': '11'}),
    ]


class NeuroScopeRecordingTest(RecordingCommonTestSuite, unittest.TestCase):
    ExtractorClass = NeuroScopeRecordingExtractor
    downloads = ['neuroscope']
    entities = [
        'neuroscope/test1/test1.xml',
    ]


class NeuroScopeSortingTest(SortingCommonTestSuite, unittest.TestCase):
    ExtractorClass = NeuroScopeSortingExtractor
    downloads = ['neuroscope']
    entities = [
        'neuroscope/dataset_1',
        {'resfile_path': local_folder / 'neuroscope/dataset_1/YutaMouse42-15111710.res.1',
         'clufile_path': local_folder / 'neuroscope/dataset_1/YutaMouse42-15111710.clu.1'},
    ]


class PlexonRecordingTest(RecordingCommonTestSuite, unittest.TestCase):
    ExtractorClass = PlexonRecordingExtractor
    downloads = ['plexon']
    entities = [
        'plexon/File_plexon_3.plx',
    ]


class NeuralynxRecordingTest(RecordingCommonTestSuite, unittest.TestCase):
    ExtractorClass = NeuralynxRecordingExtractor
    downloads = ['neuralynx']
    entities = [
        'neuralynx/Cheetah_v1.1.0/original_data',
        'neuralynx/Cheetah_v4.0.2/original_data',
        'neuralynx/Cheetah_v5.4.0/original_data',
        'neuralynx/Cheetah_v5.5.1/original_data',
        'neuralynx/Cheetah_v5.6.3/original_data',
        'neuralynx/Cheetah_v5.7.4/original_data',
    ]


class NeuralynxSortingTest(SortingCommonTestSuite, unittest.TestCase):
    ExtractorClass = NeuralynxSortingExtractor
    downloads = ['neuralynx']
    entities = [
        'neuralynx/Cheetah_v5.5.1/original_data',
        'neuralynx/Cheetah_v5.6.3/original_data',
    ]


class BlackrockRecordingTest(RecordingCommonTestSuite, unittest.TestCase):
    ExtractorClass = BlackrockRecordingExtractor
    downloads = ['blackrock']
    entities = [
        'blackrock/FileSpec2.3001.ns5',
        ('blackrock/blackrock_2_1/l101210-001.ns2', {'stream_id': '2'}),
        ('blackrock/blackrock_2_1/l101210-001.ns2', {'stream_id': '5'}),
    ]


class BlackrockSortingTest(SortingCommonTestSuite, unittest.TestCase):
    ExtractorClass = BlackrockSortingExtractor
    downloads = ['blackrock']
    entities = [
        'blackrock/FileSpec2.3001.nev',
        "blackrock/blackrock_2_1/l101210-001.nev"
    ]


class MCSRawRecordingTest(RecordingCommonTestSuite, unittest.TestCase):
    ExtractorClass = MCSRawRecordingExtractor
    downloads = ['rawmcs']
    entities = [
        'rawmcs/raw_mcs_with_header_1.raw',
    ]


class TdTRecordingTest(RecordingCommonTestSuite, unittest.TestCase):
    ExtractorClass = TdtRecordingExtractor
    downloads = ['tdt']
    entities = [
        ('tdt/aep_05', {'stream_id': '1'})
    ]


class AxonaRecordingTest(RecordingCommonTestSuite, unittest.TestCase):
    ExtractorClass = AxonaRecordingExtractor
    downloads = ['axona']
    entities = [
        'axona/axona_raw',
    ]


class KiloSortSortingTest(SortingCommonTestSuite, unittest.TestCase):
    ExtractorClass = KiloSortSortingExtractor
    downloads = ['phy']
    entities = [
        'phy/phy_example_0',
    ]


class Spike2RecordingTest(RecordingCommonTestSuite, unittest.TestCase):
    ExtractorClass = Spike2RecordingExtractor
    downloads = ['spike2/130322-1LY.smr']
    entities = [
        ('spike2/130322-1LY.smr', {'stream_id': '1'}),
    ]


class CedRecordingTest(RecordingCommonTestSuite, unittest.TestCase):
    ExtractorClass = CedRecordingExtractor
    downloads = [
        'spike2/130322-1LY.smr',
        'spike2/m365_1sec.smrx',
    ]
    entities = [
        ('spike2/130322-1LY.smr', {'stream_id': '1'}),
        'spike2/m365_1sec.smrx',
    ]


class MaxwellRecordingTest(RecordingCommonTestSuite, unittest.TestCase):
    ExtractorClass = MaxwellRecordingExtractor
    downloads = ['maxwell']
    entities = [
        'maxwell/MaxOne_data/Record/000011/data.raw.h5',
        ('maxwell/MaxTwo_data/Network/000028/data.raw.h5',
         {'stream_id': 'well000', 'rec_name': 'rec0000'})
    ]

    def setUp(self):
        from neo.rawio.maxwellrawio import auto_install_maxwell_hdf5_compression_plugin
        auto_install_maxwell_hdf5_compression_plugin()
        return super().setUp()


class SpikeGadgetsRecordingTest(RecordingCommonTestSuite, unittest.TestCase):
    ExtractorClass = SpikeGadgetsRecordingExtractor
    downloads = ['spikegadgets']
    entities = [
        ('spikegadgets/20210225_em8_minirec2_ac.rec', {'stream_id': 'ECU'}),
        ('spikegadgets/20210225_em8_minirec2_ac.rec', {'stream_id': 'trodes'}),
        'spikegadgets/W122_06_09_2019_1_fromSD.rec'
    ]


class BiocamRecordingTest(RecordingCommonTestSuite, unittest.TestCase):
    ExtractorClass = BiocamRecordingExtractor
    downloads = ['biocam/biocam_hw3.0_fw1.6.brw']
    entities = [
        'biocam/biocam_hw3.0_fw1.6.brw'
    ]


class AlphaOmegaRecordingTest(RecordingCommonTestSuite, unittest.TestCase):
    ExtractorClass = AlphaOmegaRecordingExtractor
    downloads = ["alphaomega"]
    entities = [
        "alphaomega/mpx_map_version4",
    ]


class AlphaOmegaEventTest(EventCommonTestSuite, unittest.TestCase):
    ExtractorClass = AlphaOmegaEventExtractor
    downloads = ["alphaomega"]
    entities = [
        "alphaomega/mpx_map_version4",
    ]


class EDFRecordingTest(RecordingCommonTestSuite, unittest.TestCase):
    ExtractorClass = EDFRecordingExtractor
    downloads = ['edf']
    entities = ['edf/edf+C.edf']


if __name__ == '__main__':
    test = MearecRecordingTest()
    # test = MearecSortingTest()
<<<<<<< HEAD
    test = SpikeGLXRecordingTest()
    # test = OpenEphysBinaryRecordingTest()
=======
    # test = SpikeGLXRecordingTest()
    test = OpenEphysBinaryRecordingTest()
>>>>>>> 00686a0b
    # test = OpenEphysLegacyRecordingTest()
    # test = OpenEphysBinaryEventTest()
    # test = ItanRecordingTest()
    # test = NeuroScopeRecordingTest()
    # test = PlexonRecordingTest()
    # test = NeuralynxRecordingTest()
    # test = BlackrockRecordingTest()
<<<<<<< HEAD
    # test = MCSRawRecordingTest()
=======
    # test = MCSRawRecordingTest()
>>>>>>> 00686a0b
    # test = KiloSortSortingTest()
    # test = Spike2RecordingTest()
    # test = CedRecordingTest()
    # test = MaxwellRecordingTest()
    # test = SpikeGadgetsRecordingTest()
    # test = NeuroScopeSortingTest()

    test.setUp()
    test.test_open()<|MERGE_RESOLUTION|>--- conflicted
+++ resolved
@@ -252,15 +252,11 @@
 
 
 if __name__ == '__main__':
-    test = MearecRecordingTest()
     # test = MearecSortingTest()
-<<<<<<< HEAD
     test = SpikeGLXRecordingTest()
     # test = OpenEphysBinaryRecordingTest()
-=======
     # test = SpikeGLXRecordingTest()
-    test = OpenEphysBinaryRecordingTest()
->>>>>>> 00686a0b
+    # test = OpenEphysBinaryRecordingTest()
     # test = OpenEphysLegacyRecordingTest()
     # test = OpenEphysBinaryEventTest()
     # test = ItanRecordingTest()
@@ -268,11 +264,7 @@
     # test = PlexonRecordingTest()
     # test = NeuralynxRecordingTest()
     # test = BlackrockRecordingTest()
-<<<<<<< HEAD
     # test = MCSRawRecordingTest()
-=======
-    # test = MCSRawRecordingTest()
->>>>>>> 00686a0b
     # test = KiloSortSortingTest()
     # test = Spike2RecordingTest()
     # test = CedRecordingTest()
