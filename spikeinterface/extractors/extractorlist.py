--- conflicted
+++ resolved
@@ -2,11 +2,8 @@
 from spikeinterface.core import (BinaryRecordingExtractor,
                                  NpzSortingExtractor, NumpyRecording, NumpySorting)
 
-<<<<<<< HEAD
 from .shybridextractors import SHYBRIDRecordingExtractor, SHYBRIDSortingExtractor
-=======
 from .mdaextractors import MdaRecordingExtractor, MdaSortingExtractor
->>>>>>> bffd81e4
 
 # sorting extractors in relation with a sorter
 from .klustaextractors import KlustaSortingExtractor
@@ -41,11 +38,8 @@
 
     # natively implemented in spikeinterface.extractors
     NumpyRecording,
-<<<<<<< HEAD
     SHYBRIDRecordingExtractor,
-=======
     MdaRecordingExtractor,
->>>>>>> bffd81e4
 
     # neo based
     MEArecRecordingExtractor,
@@ -102,6 +96,8 @@
     # natively implemented in spikeinterface.extractors
     NumpySorting,
     MdaSortingExtractor,
+    SHYBRIDSortingExtractor,
+
     KlustaSortingExtractor,
     HDSortSortingExtractor,
     WaveClusSortingExtractor,
@@ -110,7 +106,6 @@
     TridesclousSortingExtractor,
     SpykingCircusSortingExtractor,
     HerdingspikesSortingExtractor,
-    SHYBRIDSortingExtractor,
 
     # neo based
     MEArecSortingExtractor,
