<<<<<<< HEAD
import neo
from spikeinterface import BaseEvent, BaseEventSegment
=======
>>>>>>> e8dcc1d6
from .neobaseextractor import NeoBaseRecordingExtractor
import probeinterface as pi
import numpy as np


class MaxwellRecordingExtractor(NeoBaseRecordingExtractor):
    """
    Class for reading data from Maxwell device.
    It handle MaxOne (old and new format) and MaxTwo.
    
    Based on neo.rawio.IntanRawIO
    
    Parameters
    ----------
    file_path: str
        Path to maxwell h5 file
    stream_id: str or None
        For MaxTwo when there are several wells at the same time you
        need to specify stream_id='well000' or 'well0001' or ...
    rec_name: str or None
        When the file contains several blocks (aka recordings) you need to specify the one
        you want to extract. (rec_name='rec0000')
    """
    mode = 'file'
    NeoRawIOClass = 'MaxwellRawIO'

    def __init__(self, file_path, stream_id=None, rec_name=None):
        neo_kwargs = {'filename': str(file_path)}
        NeoBaseRecordingExtractor.__init__(self, stream_id=stream_id, rec_name=rec_name, **neo_kwargs)

        # well_name is stream_id
        well_name = self.stream_id
        # rec_name auto set by neo
        rec_name = self.neo_reader.rec_name
        probe = pi.read_maxwell(file_path, well_name=well_name, rec_name=rec_name)
        self.set_probe(probe, in_place=True)
<<<<<<< HEAD
        self.set_property("electrode", self.get_property("contact_vector")["electrode"])
        self._kwargs = dict(file_path=file_path, stream_id=stream_id, rec_name=rec_name)
=======
        self._kwargs = dict(file_path=str(file_path), stream_id=stream_id, rec_name=rec_name)
>>>>>>> e8dcc1d6


def read_maxwell(*args, **kwargs):
    recording = MaxwellRecordingExtractor(*args, **kwargs)
    return recording


read_maxwell.__doc__ = MaxwellRecordingExtractor.__doc__


_maxwell_event_dtype = np.dtype([("frame", "int64"), ("state", "int8"), ("time", "float64")])


class MaxwellEventExtractor(BaseEvent):
    """
    Class for reading TTL events from Maxwell files

    """
    def __init__(self, file_path):
        import h5py
        self.file_path = file_path
        h5_file = h5py.File(self.file_path, mode='r')
        version = int(h5_file["version"][0].decode())
        fs = 20000

        bits = h5_file['bits']
        bit_states = bits['bits']
        channel_ids = np.unique(bit_states[bit_states != 0])

        BaseEvent.__init__(self, channel_ids, structured_dtype=_maxwell_event_dtype)
        event_segment = MaxwellEventSegment(h5_file, version, fs)
        self.add_event_segment(event_segment)


class MaxwellEventSegment(BaseEventSegment):
    def __init__(self, h5_file, version, fs):
        BaseEventSegment.__init__(self)
        self.h5_file = h5_file
        self.version = version
        self.bits = self.h5_file['bits']
        self.fs = fs

    def get_event_times(self, channel_id, start_time, end_time):
        if self.version == 20160704:
            framevals = self.h5_file["sig"][-2:, 0]
            first_frame = framevals[1] << 16 | framevals[0]
            ttl_frames = self.bits['frameno'] - first_frame
            ttl_states = self.bits['bits']
            if channel_id is not None:
                bits_channel_idx = np.where((ttl_states == channel_id) | (ttl_states == 0))[0]
                ttl_frames = ttl_frames[bits_channel_idx]
                ttl_states = ttl_states[bits_channel_idx]
            if start_time is not None:
                bit_idxs = np.where(ttl_frames / self.fs >= start_time)[0]
                ttl_frames = ttl_frames[bit_idxs]
                ttl_states = ttl_states[bit_idxs]
            if end_time is not None:
                bit_idxs = np.where(ttl_frames / self.fs < end_time)[0]
                ttl_frames = ttl_frames[bit_idxs]
                ttl_states = ttl_states[bit_idxs]
            ttl_states[ttl_states == 0] = -1
            event = np.zeros(len(ttl_frames), dtype=_maxwell_event_dtype)
            event["frame"] = ttl_frames
            event["time"] = ttl_frames / self.fs
            event["state"] = ttl_states
        else:
            raise NotImplementedError

        return event


def read_maxwell_event(*args, **kwargs):
    event = MaxwellEventExtractor(*args, **kwargs)
    return event


read_maxwell_event.__doc__ = MaxwellEventExtractor.__doc__<|MERGE_RESOLUTION|>--- conflicted
+++ resolved
@@ -1,8 +1,5 @@
-<<<<<<< HEAD
-import neo
 from spikeinterface import BaseEvent, BaseEventSegment
-=======
->>>>>>> e8dcc1d6
+
 from .neobaseextractor import NeoBaseRecordingExtractor
 import probeinterface as pi
 import numpy as np
@@ -39,12 +36,8 @@
         rec_name = self.neo_reader.rec_name
         probe = pi.read_maxwell(file_path, well_name=well_name, rec_name=rec_name)
         self.set_probe(probe, in_place=True)
-<<<<<<< HEAD
         self.set_property("electrode", self.get_property("contact_vector")["electrode"])
-        self._kwargs = dict(file_path=file_path, stream_id=stream_id, rec_name=rec_name)
-=======
         self._kwargs = dict(file_path=str(file_path), stream_id=stream_id, rec_name=rec_name)
->>>>>>> e8dcc1d6
 
 
 def read_maxwell(*args, **kwargs):
