--- conflicted
+++ resolved
@@ -1,8 +1,5 @@
-<<<<<<< HEAD
 import numpy as np
 
-=======
->>>>>>> 9a54775f
 from spikeinterface import download_dataset
 from spikeinterface.extractors import MEArecRecordingExtractor
 
@@ -18,6 +15,12 @@
 except:
     HAVE_PYOPENCL = False
 
+try:
+    import torch
+    HAVE_TORCH = True
+except:
+    HAVE_TORCH = False
+
 def test_detect_peaks():
 
     repo = 'https://gin.g-node.org/NeuralEnsemble/ephy_testing_data'
@@ -28,44 +31,51 @@
     
     job_kwargs = dict(n_jobs=2, chunk_size=10000, progress_bar=True, verbose=True)
     # by_channel
+    by_channel_str = f"By channel:\n"
     peaks_by_channel_np = detect_peaks(recording, method='by_channel',
                                        peak_sign='neg', detect_threshold=5, exclude_sweep_ms=0.1,
                                        **job_kwargs)
-    peaks_by_channel_torch = detect_peaks(recording, method='by_channel_torch',
-                                          peak_sign='neg', detect_threshold=5, exclude_sweep_ms=0.1,
-                                          **job_kwargs)
-    print(f"By channel: numpy - {len(peaks_by_channel_np)}, torch - {len(peaks_by_channel_torch)}")
+    by_channel_str += f"- numpy - {len(peaks_by_channel_np)}\n"
+
+    if HAVE_TORCH:    
+        peaks_by_channel_torch = detect_peaks(recording, method='by_channel_torch',
+                                              peak_sign='neg', detect_threshold=5, exclude_sweep_ms=0.1,
+                                              **job_kwargs)
+        # due to the different implementations, we allow a small tolerance
+        assert np.isclose(np.array(len(peaks_by_channel_np)), np.array(len(peaks_by_channel_torch)),
+                          rtol=0.1)
+        by_channel_str += f"- torch - {len(peaks_by_channel_torch)}\n"
+    print(by_channel_str)
 
     # locally_exclusive
+    locally_exclusive_str = f"Locally exclusive:\n"
     peaks_local_numba = detect_peaks(recording, method='locally_exclusive',
                                      peak_sign='neg', detect_threshold=5, exclude_sweep_ms=0.1,
-<<<<<<< HEAD
                                      **job_kwargs)
-    peaks_local_torch = detect_peaks(recording, method='locally_exclusive_torch',
-                                     peak_sign='neg', detect_threshold=5, exclude_sweep_ms=0.1,
-                                     **job_kwargs)
-    print(f"Locally exclusive: numba - {len(peaks_local_numba)}, torch - {len(peaks_local_torch)}")
+    assert len(peaks_by_channel_np) > len(peaks_local_numba)
 
-    assert np.isclose(np.array(len(peaks_by_channel_np)), np.array(len(peaks_by_channel_torch)),
-                      rtol=0.1)
-    assert np.isclose(np.array(len(peaks_local_numba)), np.array(len(peaks_local_torch)),
-                      rtol=0.1)
-    assert len(peaks_by_channel_np) > len(peaks_local_numba)
-    assert len(peaks_by_channel_torch) > len(peaks_local_numba)
-    assert len(peaks_by_channel_np) > len(peaks_local_torch)
-    assert len(peaks_by_channel_torch) > len(peaks_local_torch)
-=======
-                                     chunk_size=10000, verbose=1, progress_bar=False)
+    locally_exclusive_str += f"- numba - {len(peaks_local_numba)}\n"
+
+    if HAVE_TORCH:
+        peaks_local_torch = detect_peaks(recording, method='locally_exclusive_torch',
+                                         peak_sign='neg', detect_threshold=5, exclude_sweep_ms=0.1,
+                                         **job_kwargs)
+        assert len(peaks_by_channel_torch) > len(peaks_local_torch)
+        # due to the different implementations, we allow a small tolerance
+        assert np.isclose(np.array(len(peaks_local_numba)), np.array(len(peaks_local_torch)),
+                          rtol=0.1)
+        locally_exclusive_str += f"- torch - {len(peaks_local_torch)}\n"
+
     
     # locally_exclusive + opencl
     if HAVE_PYOPENCL:
         peaks_local_cl = detect_peaks(recording, method='locally_exclusive_cl',
                                       peak_sign='neg', detect_threshold=5, exclude_sweep_ms=0.1,
                                       **job_kwargs)
-        print(f"Locally exclusive: numba - {len(peaks_local_numba)}, cl - {len(peaks_local_cl)}")
-
-    
->>>>>>> 9a54775f
+        locally_exclusive_str += f"- opencl - {len(peaks_local_cl)}\n"
+        # in this case implementations are exactly the same
+        assert len(peaks_local_numba) == len(peaks_local_cl)
+    print(locally_exclusive_str)
 
     # locally_exclusive + pipeline steps LocalizeCenterOfMass + PeakToPeakFeature
     print("With peak pipeline")
@@ -76,26 +86,30 @@
         PeakToPeakFeature(recording,  all_channels=False, parents=[extract_dense_waveforms]),
         LocalizeCenterOfMass(recording, local_radius_um=50., parents=[extract_dense_waveforms]),
     ]
-<<<<<<< HEAD
-    peaks, ptp, peak_locations = detect_peaks(recording, method='locally_exclusive', peak_sign='neg', 
-                                              detect_threshold=5, exclude_sweep_ms=0.1, pipeline_nodes=pipeline_nodes,
-                                              **job_kwargs)
-=======
     peaks, ptp, peak_locations = detect_peaks(recording, method='locally_exclusive',
                                               peak_sign='neg', detect_threshold=5, exclude_sweep_ms=0.1,
                                               pipeline_nodes=pipeline_nodes, **job_kwargs)
->>>>>>> 9a54775f
     assert peaks.shape[0] == ptp.shape[0]
     assert peaks.shape[0] == peak_locations.shape[0]
     assert 'x' in peak_locations.dtype.fields
-    
-    peaks_torch, ptp_torch, peak_locations_torch = detect_peaks(recording, method='locally_exclusive_torch',
-                                                                peak_sign='neg', detect_threshold=5,
-                                                                exclude_sweep_ms=0.1, pipeline_nodes=pipeline_nodes,
-                                                                **job_kwargs)
-    assert peaks_torch.shape[0] == ptp_torch.shape[0]
-    assert peaks_torch.shape[0] == peak_locations_torch.shape[0]
-    assert 'x' in peak_locations_torch.dtype.fields
+
+    if HAVE_TORCH:
+        peaks_torch, ptp_torch, peak_locations_torch = detect_peaks(recording, method='locally_exclusive_torch',
+                                                                    peak_sign='neg', detect_threshold=5,
+                                                                    exclude_sweep_ms=0.1, pipeline_nodes=pipeline_nodes,
+                                                                    **job_kwargs)
+        assert peaks_torch.shape[0] == ptp_torch.shape[0]
+        assert peaks_torch.shape[0] == peak_locations_torch.shape[0]
+        assert 'x' in peak_locations_torch.dtype.fields
+
+    if HAVE_PYOPENCL:
+        peaks_cl, ptp_cl, peak_locations_cl = detect_peaks(recording, method='locally_exclusive_cl',
+                                                           peak_sign='neg', detect_threshold=5,
+                                                           exclude_sweep_ms=0.1, pipeline_nodes=pipeline_nodes,
+                                                           **job_kwargs)
+        assert peaks_cl.shape[0] == ptp_cl.shape[0]
+        assert peaks_cl.shape[0] == peak_locations_cl.shape[0]
+        assert 'x' in peak_locations_cl.dtype.fields
     
 
     # # DEBUG
