from typing import List, Union
import numpy as np
from spikeinterface.core.basesorting import BaseSorting, BaseSortingSegment
from copy import deepcopy

class MergeUnitsSorting(BaseSorting):
    """
<<<<<<< HEAD
    Class that handles several merge of units from a Sorting object based on a list of list of unit_ids.
=======
    Class that handles several merges of units from a Sorting object based on a list of list of unit_ids.
>>>>>>> 8e6b59d5

    Parameters
    ----------
    parent_sorting: Recording
        The sorting object
<<<<<<< HEAD
    units_to_merge: list of list
        A list of list for evry merge group.
    new_unit_ids: None or list
        A new unit_id for merge group
=======
    units_to_merge: list of lists
        A list of lists for every merge group. Each element needs to have at least two elements (two units to merge),
        but it can also have more (merge multiple units at once).
    new_unit_ids: None or list
        A new unit_ids for merged units. If given, it needs to have the same length as `units_to_merge`
>>>>>>> 8e6b59d5
    properties_policy: str ('keep', 'remove')
        Policy used to propagate propierties. If 'keep' the properties will be pass to the new units
         (if the units_to_merge have the same value). If 'remove' the new units will have an empty 
         value for all the properties of the new unit.
         Default: 'keep'
    delta_time_ms: float or None
        Number of ms to consider duplicated spikes. None to don't check duplications
    Returns
    -------
    sorting: Sorting
        Sorting object with the selected units merged
    """

    def __init__(self, parent_sorting, units_to_merge, new_unit_ids=None, properties_policy='keep', delta_time_ms=0.4):
        self._parent_sorting = parent_sorting
        
        if not isinstance(units_to_merge[0], list):
            # keep backward compatibility : the previous behavior was only one merge
            units_to_merge = [units_to_merge]
        
        num_merge = len(units_to_merge)

        parents_unit_ids = parent_sorting.unit_ids
        sampling_frequency = parent_sorting.get_sampling_frequency()
        
        all_removed_ids = []
        for ids in units_to_merge:
            all_removed_ids.extend(ids)
        keep_unit_ids = [u for u in parents_unit_ids if u not in all_removed_ids]

        if new_unit_ids is None:
            dtype = parents_unit_ids.dtype
            #select new_units_ids grater that the max id, event greater than the numerical str ids 
            if np.issubdtype(dtype, np.character):
<<<<<<< HEAD
                new_unit_ids = [ f'merge{i}' for i in range(num_merge)]
                if np.any(np.in1d(new_unit_ids, keep_unit_ids)):
                    raise VlueError('Unable to find new_unit_ids because it is a string and parents already contain merges')
            else:
                new_unit_ids = list(max(parents_unit_ids) + 1 + np.arange(num_merge, dtype=dtype))
        else:
            if np.any(np.in1d(new_unit_ids, keep_unit_ids)):
                raise VlueError('new_unit_ids are already exesting in the sorting.unit_ids')
=======
                # dtype str
                if all(p.isdigit() for p in parents_unit_ids):
                    # All str are digit : we can generate a max
                    m = max(int(p) for p in parents_unit_ids) + 1
                    new_unit_ids = [str(m + i ) for i in range(num_merge)]
                else:
                    # we cannot automatically find new names
                    new_unit_ids = [ f'merge{i}' for i in range(num_merge)]
                    if np.any(np.in1d(new_unit_ids, keep_unit_ids)):
                        raise ValueError("Unable to find 'new_unit_ids' because it is a string and parents "
                                         "already contain merges. Pass a list of 'new_unit_ids' as an argument.")
            else:
                # dtype int
                new_unit_ids = list(max(parents_unit_ids) + 1 + np.arange(num_merge, dtype=dtype))
        else:
            if np.any(np.in1d(new_unit_ids, keep_unit_ids)):
                raise ValueError("'new_unit_ids' are already exesting in the sorting.unit_ids. Provide new ones")
>>>>>>> 8e6b59d5
        
        assert len(new_unit_ids) == num_merge, 'new_unit_ids must have the same size as units_to_merge'

        # some checks
        for ids in units_to_merge:
            assert all(u in parents_unit_ids for u in ids), 'units to merge are not all in parent'
        assert properties_policy in ('keep', 'remove'), 'properties_policy must be ''keep'' or ''remove'''
        
        # new units are put at the end
        units_ids = keep_unit_ids + new_unit_ids 
        BaseSorting.__init__(self, sampling_frequency, units_ids)
        #assert all(np.isin(keep_unit_ids, self.unit_ids)), 'new_unit_id should have a compatible format with the parent ids'
        
        if delta_time_ms is None:
            rm_dup_delta = None
        else:
            rm_dup_delta = int(delta_time_ms / 1000 * sampling_frequency)
        for parent_segment in self._parent_sorting._sorting_segments:
            sub_segment = MergeUnitsSortingSegment(parent_segment, units_to_merge, new_unit_ids, rm_dup_delta)
            self.add_sorting_segment(sub_segment)

        ann_keys = parent_sorting._annotations.keys()
        self._annotations = deepcopy({k: parent_sorting._annotations[k] for k in ann_keys})
                
        #copy properties for unchanged units, and check if units propierties are the same
        keep_parent_inds = parent_sorting.ids_to_indices(keep_unit_ids)
        #~ all_removed_inds = parent_sorting.ids_to_indices(all_removed_ids)
        keep_inds = self.ids_to_indices(keep_unit_ids)
        #~ merge_inds = self.ids_to_indices(new_unit_ids)
        prop_keys = parent_sorting._properties.keys()
        for k in prop_keys:
            parent_values = parent_sorting._properties[k]
            
            if properties_policy=='keep':
                # propagate keep values
                new_values = np.empty(shape=len(units_ids), dtype=parent_values.dtype)
                new_values[keep_inds] = parent_values[keep_parent_inds]
                for new_id, ids in zip(new_unit_ids, units_to_merge): 
                    removed_inds = parent_sorting.ids_to_indices(ids)
                    merge_values = parent_values[removed_inds]
                    if all(merge_values==merge_values[0]):
                        # and new values only if they are all similar
                        ind = self.id_to_index(new_id)
                        new_values[ind] = merge_values[0]
                self.set_property(k, new_values)

            elif properties_policy=='remove':
                self.set_property(k, parent_values[keep_parent_inds], keep_unit_ids)

        if parent_sorting.has_recording():
            self.register_recording(parent_sorting._recording)
<<<<<<< HEAD

        self._kwargs = dict(parent_sorting=parent_sorting.to_dict(), units_to_merge=list(units_to_merge),
=======
        
        # make it jsonable
        units_to_merge = [list(e) for e in units_to_merge]
        self._kwargs = dict(parent_sorting=parent_sorting.to_dict(), units_to_merge=units_to_merge,
>>>>>>> 8e6b59d5
                            new_unit_id=new_unit_ids, properties_policy=properties_policy, delta_time_ms=delta_time_ms)



class MergeUnitsSortingSegment(BaseSortingSegment):
    def __init__(self, parent_segment, units_to_merge, new_unit_ids, rm_dup_delta):
        BaseSortingSegment.__init__(self)
        self._parent_segment = parent_segment
        self._units_to_merge = units_to_merge
        self.new_unit_ids = new_unit_ids
        self._dup_delta = rm_dup_delta
        # if cache compute
        self._merged_spike_times = []
        for ids in units_to_merge:
            spike_times = get_non_duplicated_events([self._parent_segment.get_unit_spike_train(u, None, None) for u in ids], rm_dup_delta)
            self._merged_spike_times.append(spike_times)
        
    def get_unit_spike_train(self,
                             unit_id,
                             start_frame: Union[int, None] = None,
                             end_frame: Union[int, None] = None,
                             ) -> np.ndarray:
        
        if unit_id in self.new_unit_ids:
            ind = self.new_unit_ids.index(unit_id)
            spike_times = self._merged_spike_times[ind]

            if start_frame is not None:
                start_i = np.searchsorted(spike_times, start_frame, side='left')
            else:
                start_i = 0
            if end_frame is not None:
                end_i = np.searchsorted(spike_times, start_frame, side='right')
            else:
                end_i = len(spike_times)
            return spike_times[start_i:end_i]
        else:
            spike_times = self._parent_segment.get_unit_spike_train(unit_id, start_frame, end_frame)
            return spike_times

#TODO move this function to postprocessing or similar
def get_non_duplicated_events(times_list, delta): 

    times_concat = np.concatenate(times_list)
    if len(times_concat)==0:
        return times_concat
    indices = times_concat.argsort(kind='mergesort')
    times_concat_sorted = times_concat[indices]
    
    if delta is None:
        return times_concat_sorted
    membership = np.concatenate([np.ones(t.shape)*i for i,t in enumerate(times_list)])    
    membership_sorted = membership[indices]   
    
    inds = np.nonzero((np.diff(times_concat_sorted) > delta) | (np.diff(membership_sorted) == 0))[0]
    #always add the first one and realing counting
    inds = np.concatenate([[0],inds+1])
    return times_concat_sorted[inds]<|MERGE_RESOLUTION|>--- conflicted
+++ resolved
@@ -5,28 +5,17 @@
 
 class MergeUnitsSorting(BaseSorting):
     """
-<<<<<<< HEAD
-    Class that handles several merge of units from a Sorting object based on a list of list of unit_ids.
-=======
     Class that handles several merges of units from a Sorting object based on a list of list of unit_ids.
->>>>>>> 8e6b59d5
 
     Parameters
     ----------
     parent_sorting: Recording
         The sorting object
-<<<<<<< HEAD
-    units_to_merge: list of list
-        A list of list for evry merge group.
-    new_unit_ids: None or list
-        A new unit_id for merge group
-=======
     units_to_merge: list of lists
         A list of lists for every merge group. Each element needs to have at least two elements (two units to merge),
         but it can also have more (merge multiple units at once).
     new_unit_ids: None or list
         A new unit_ids for merged units. If given, it needs to have the same length as `units_to_merge`
->>>>>>> 8e6b59d5
     properties_policy: str ('keep', 'remove')
         Policy used to propagate propierties. If 'keep' the properties will be pass to the new units
          (if the units_to_merge have the same value). If 'remove' the new units will have an empty 
@@ -61,16 +50,6 @@
             dtype = parents_unit_ids.dtype
             #select new_units_ids grater that the max id, event greater than the numerical str ids 
             if np.issubdtype(dtype, np.character):
-<<<<<<< HEAD
-                new_unit_ids = [ f'merge{i}' for i in range(num_merge)]
-                if np.any(np.in1d(new_unit_ids, keep_unit_ids)):
-                    raise VlueError('Unable to find new_unit_ids because it is a string and parents already contain merges')
-            else:
-                new_unit_ids = list(max(parents_unit_ids) + 1 + np.arange(num_merge, dtype=dtype))
-        else:
-            if np.any(np.in1d(new_unit_ids, keep_unit_ids)):
-                raise VlueError('new_unit_ids are already exesting in the sorting.unit_ids')
-=======
                 # dtype str
                 if all(p.isdigit() for p in parents_unit_ids):
                     # All str are digit : we can generate a max
@@ -88,7 +67,6 @@
         else:
             if np.any(np.in1d(new_unit_ids, keep_unit_ids)):
                 raise ValueError("'new_unit_ids' are already exesting in the sorting.unit_ids. Provide new ones")
->>>>>>> 8e6b59d5
         
         assert len(new_unit_ids) == num_merge, 'new_unit_ids must have the same size as units_to_merge'
 
@@ -140,15 +118,10 @@
 
         if parent_sorting.has_recording():
             self.register_recording(parent_sorting._recording)
-<<<<<<< HEAD
-
-        self._kwargs = dict(parent_sorting=parent_sorting.to_dict(), units_to_merge=list(units_to_merge),
-=======
         
         # make it jsonable
         units_to_merge = [list(e) for e in units_to_merge]
         self._kwargs = dict(parent_sorting=parent_sorting.to_dict(), units_to_merge=units_to_merge,
->>>>>>> 8e6b59d5
                             new_unit_id=new_unit_ids, properties_policy=properties_policy, delta_time_ms=delta_time_ms)
 
 
