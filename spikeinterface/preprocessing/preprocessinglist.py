from spikeinterface.preprocessing.resample import ResampleRecording
from .filter import (FilterRecording, filter,
                     BandpassFilterRecording, bandpass_filter,
                     NotchFilterRecording, notch_filter,
                     HighpassFilterRecording, highpass_filter,
                     )
from .normalize_scale import (
    NormalizeByQuantileRecording, normalize_by_quantile,
    ScaleRecording, scale,
    ZScoreRecording, zscore,
    CenterRecording, center)
from .whiten import WhitenRecording, whiten
from .rectify import RectifyRecording, rectify
from .clip import (
    BlankSaturationRecording, blank_staturation,
    ClipRecording, clip)
from .common_reference import CommonReferenceRecording, common_reference
from .remove_artifacts import RemoveArtifactsRecording, remove_artifacts
from .remove_bad_channels import RemoveBadChannelsRecording, remove_bad_channels
from .resample import ResampleRecording, resample
from .phase_shift import PhaseShiftRecording, phase_shift
from .zero_channel_pad import ZeroChannelPaddedRecording, zero_channel_pad
# not importing deepinterpolation by default
from .deepinterpolation import DeepInterpolatedRecording, deepinterpolate
<<<<<<< HEAD
from .highpass_spatial_filter import HighpassSpatialFilterRecording, highpass_spatial_filter

=======
from .interpolate_bad_channels import InterpolateBadChannelsRecording, interpolate_bad_channels
>>>>>>> 37d22f64
preprocessers_full_list = [
    # filter stuff
    FilterRecording,
    BandpassFilterRecording,
    HighpassFilterRecording,
    NotchFilterRecording,

    # gain offset stuff
    NormalizeByQuantileRecording,
    ScaleRecording,
    CenterRecording,
    ZScoreRecording,

    # decorrelation stuff
    WhitenRecording,

    # re-reference
    CommonReferenceRecording,
    
    PhaseShiftRecording,

    # misc
    RectifyRecording,
    ClipRecording,
    BlankSaturationRecording,
    RemoveArtifactsRecording,
    RemoveBadChannelsRecording,
    ZeroChannelPaddedRecording,
    DeepInterpolatedRecording,
    ResampleRecording,
<<<<<<< HEAD
    HighpassSpatialFilterRecording,
=======
    InterpolateBadChannelsRecording
>>>>>>> 37d22f64
]

installed_preprocessers_list = [pp for pp in preprocessers_full_list if pp.installed]
preprocesser_dict = {pp_class.name: pp_class for pp_class in preprocessers_full_list}<|MERGE_RESOLUTION|>--- conflicted
+++ resolved
@@ -22,12 +22,9 @@
 from .zero_channel_pad import ZeroChannelPaddedRecording, zero_channel_pad
 # not importing deepinterpolation by default
 from .deepinterpolation import DeepInterpolatedRecording, deepinterpolate
-<<<<<<< HEAD
 from .highpass_spatial_filter import HighpassSpatialFilterRecording, highpass_spatial_filter
+from .interpolate_bad_channels import InterpolateBadChannelsRecording, interpolate_bad_channels
 
-=======
-from .interpolate_bad_channels import InterpolateBadChannelsRecording, interpolate_bad_channels
->>>>>>> 37d22f64
 preprocessers_full_list = [
     # filter stuff
     FilterRecording,
@@ -58,11 +55,8 @@
     ZeroChannelPaddedRecording,
     DeepInterpolatedRecording,
     ResampleRecording,
-<<<<<<< HEAD
     HighpassSpatialFilterRecording,
-=======
     InterpolateBadChannelsRecording
->>>>>>> 37d22f64
 ]
 
 installed_preprocessers_list = [pp for pp in preprocessers_full_list if pp.installed]
