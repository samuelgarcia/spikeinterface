--- conflicted
+++ resolved
@@ -295,11 +295,7 @@
 
     .. math::
 
-<<<<<<< HEAD
-        NN_hit(X) = 1/k \\sum_i=1^k |{{x in A such that ith closest neighbor is in X}}| / |A|
-=======
         NN_hit(X) = 1/k \\sum_i=1^k |{{x in A such that ith closest neighbor is in X}}| / \\|A\\|
->>>>>>> d648b357
 
     References
     ----------
@@ -389,21 +385,12 @@
 
     Let A and B be two clusters from sorting.
 
-<<<<<<< HEAD
-    We set |A| = |B|:
-
-        * | If max_spikes < |A| and max_spikes < |B|:
-          |     Then randomly subsample max_spikes samples from A and B.
-        * | If max_spikes > min(|A|, |B|) (e.g. |A| > max_spikes > |B|):
-          |     Then randomly subsample min(|A|, |B|) samples from A and B.
-=======
     We set \\|A\\| = \\|B\\|:
 
         * | If max_spikes < \\|A\\| and max_spikes < \\|B\\|:
           |     Then randomly subsample max_spikes samples from A and B.
         * | If max_spikes > min(\\|A\\|, \\|B\\|) (e.g. \\|A\\| > max_spikes > \\|B\\|):
           |     Then randomly subsample min(\\|A\\|, \\|B\\|) samples from A and B.
->>>>>>> d648b357
 
     This is because the metric is affected by the size of the clusters being compared
     independently of how well-isolated they are.
