[project]
name = "spikeinterface"
version = "0.96.2.dev0"
authors = [
  { name="Alessio Buccino", email="alessiop.buccino@gmail.com" },
  { name="Samuel Garcia", email="sam.garcia.die@gmail.com" },
]
description = "Python toolkit for analysis, visualization, and comparison of spike sorting output"
readme = "README.md"
requires-python = ">=3.8,<4.0"
classifiers = [
    "Programming Language :: Python :: 3 :: Only",
    "License :: OSI Approved :: MIT License",
    "Intended Audience :: Science/Research",
    "Operating System :: POSIX :: Linux",
    "Operating System :: Microsoft :: Windows",
    "Operating System :: MacOS",
    "Operating System :: OS Independent"
]


dependencies = [
    "numpy",
    "neo>=0.11.1",
    "joblib!=1.2",
    "threadpoolctl",
    "tqdm",
    "probeinterface>=0.2.14",
]

[build-system]
requires = ["setuptools>=62.0"]
build-backend = "setuptools.build_meta"

[tool.setuptools]
include-package-data = true
package-data = {"spikeinterface.sorters" = ["**/*.m", "**/*.prm", "**/*.params", "**/*.yaml"]}

[tool.setuptools.exclude-package-data]
spikeinterface = ["**/tests/test_*"]

[tool.setuptools.packages.find]
where = ["."]
include = ["spikeinterface*"]
namespaces = false
exclude = ["spikeinterface.*.tests"]


[project.urls]
homepage = "https://github.com/SpikeInterface/spikeinterface"
repository = "https://github.com/SpikeInterface/spikeinterface"
documentation = "https://spikeinterface.readthedocs.io/"
changelog = "https://spikeinterface.readthedocs.io/en/latest/whatisnew.html"


[project.optional-dependencies]

extractors = [
    "MEArec>=1.7.1",
    "pynwb>=2.1.0",
    "pyedflib>=0.1.30",
    # "nixio>=1.5.0",
    # "shybrid>=0.4.2",
    # "pyyaml>=5.4.1  for shybrid",
    "sonpy;python_version>'3.7'",
    # lxml for neuroscope
    "lxml",
]

full = [
    "zarr",
    "h5py",
    "pandas",
    "scipy",
    "scikit-learn",
    "networkx",
    "distinctipy",
    "matplotlib",
<<<<<<< HEAD
    "fsspec",
    "aiohttp",
=======
    
>>>>>>> 0822533f
]

widgets = [
    "ipympl",
    "ipywidgets",
    "sortingview>=0.11.0,<0.12",
]

test = [
    "pytest",
    "pytest-cov",

    # zarr is needed for testing
    "zarr",

    # tridesclous
    "numpy<1.24",
    "numba",
    "hdbscan",

    # for sortingview backend
    "sortingview",

    # recent datalad need a too recent version for git-annex
    # so we use an old one here
    # datalad ==0.14.4
    "datalad==0.16.2",

    ## install sorters ##
    "tridesclous>=1.6.6.1",

    ## spyking-circus
    "spyking-circus",

    ## herdingspikes
    "herdingspikes<=0.3.99",


    ## sliding_nn
    "pymde",
    "torch",
    "pynndescent",
    
    # for github test : probeinterface and neo from master
    # for release we need pypi, so this need to be commented
    "probeinterface @ git+https://github.com/SpikeInterface/probeinterface.git",
    "neo @ git+https://github.com/NeuralEnsemble/python-neo.git",
    
]





[tool.pytest.ini_options]
markers = [
    "core",
    "extractors",
    "preprocessing",
    "postprocessing",
    "qualitymetrics",
    "sorters",
    "comparison",
    "curation",
    "exporters",
    "widgets",
    "sortingcomponents",
]<|MERGE_RESOLUTION|>--- conflicted
+++ resolved
@@ -76,12 +76,8 @@
     "networkx",
     "distinctipy",
     "matplotlib",
-<<<<<<< HEAD
     "fsspec",
     "aiohttp",
-=======
-    
->>>>>>> 0822533f
 ]
 
 widgets = [
