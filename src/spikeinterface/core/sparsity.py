--- conflicted
+++ resolved
@@ -421,17 +421,10 @@
 
     Parameters
     ----------
-<<<<<<< HEAD
     templates_or_sorting_result: Templates | SortingResult
         A Templates or a SortingResult object.
         Some methods accept both objects ("best_channels", "radius", )
         Other methods require only SortingResult because internally the recording is needed.
-=======
-    templates_or_waveform_extractor: Templates | WaveformExtractor
-        A Templates or a WaveformExtractor object.
-        Some methods accept both objects (e.g. "best_channels", "radius", )
-        Other methods need WaveformExtractor because internally the recording is needed.
->>>>>>> 35e5c00c
 
     {}
 
@@ -447,7 +440,6 @@
     from .sortingresult import SortingResult
 
     if method in ("best_channels", "radius"):
-<<<<<<< HEAD
         assert isinstance(templates_or_sorting_result, (Templates, WaveformExtractor, SortingResult)), "compute_sparsity() need Templates or WaveformExtractor or SortingResult"
     else:
         assert isinstance(templates_or_sorting_result, (WaveformExtractor, SortingResult)), f"compute_sparsity(method='{method}') need WaveformExtractor or SortingResult"
@@ -455,21 +447,6 @@
     if method == "best_channels":
         assert num_channels is not None, "For the 'best_channels' method, 'num_channels' needs to be given"
         sparsity = ChannelSparsity.from_best_channels(templates_or_sorting_result, num_channels, peak_sign=peak_sign)
-=======
-        assert isinstance(
-            templates_or_waveform_extractor, (Templates, WaveformExtractor)
-        ), f"compute_sparsity() requires either a Templates or WaveformExtractor, not a type: {type(templates_or_waveform_extractor)}"
-    else:
-        assert isinstance(
-            templates_or_waveform_extractor, WaveformExtractor
-        ), f"compute_sparsity(method='{method}') requires a WaveformExtractor"
-
-    if method == "best_channels":
-        assert num_channels is not None, "For the 'best_channels' method, 'num_channels' needs to be given"
-        sparsity = ChannelSparsity.from_best_channels(
-            templates_or_waveform_extractor, num_channels, peak_sign=peak_sign
-        )
->>>>>>> 35e5c00c
     elif method == "radius":
         assert radius_um is not None, "For the 'radius' method, 'radius_um' needs to be given"
         sparsity = ChannelSparsity.from_radius(templates_or_sorting_result, radius_um, peak_sign=peak_sign)
@@ -571,7 +548,6 @@
     spikes = spikes[random_spikes_indices]
 
     templates_array = estimate_templates(
-<<<<<<< HEAD
         recording,
         spikes,
         sorting.unit_ids,
@@ -580,9 +556,6 @@
         return_scaled=False,
         job_name="estimate_sparsity",
         **job_kwargs
-=======
-        recording, spikes, sorting.unit_ids, nbefore, nafter, return_scaled=False, **job_kwargs
->>>>>>> 35e5c00c
     )
     templates = Templates(
         templates_array=templates_array,
