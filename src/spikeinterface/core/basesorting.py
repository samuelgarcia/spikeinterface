import warnings
from typing import List, Optional, Union

import numpy as np

from .base import BaseExtractor, BaseSegment
from .waveform_tools import has_exceeding_spikes


minimum_spike_dtype = [("sample_index", "int64"), ("unit_index", "int64"), ("segment_index", "int64")]


class BaseSorting(BaseExtractor):
    """
    Abstract class representing several segment several units and relative spiketrains.
    """

    def __init__(self, sampling_frequency: float, unit_ids: List):
        BaseExtractor.__init__(self, unit_ids)
        self._sampling_frequency = sampling_frequency
        self._sorting_segments: List[BaseSortingSegment] = []
        # this weak link is to handle times from a recording object
        self._recording = None
        self._sorting_info = None

        # caching
        self._cached_spike_vector = None
        self._cached_spike_trains = {}

    def __repr__(self):
        clsname = self.__class__.__name__
        nseg = self.get_num_segments()
        nunits = self.get_num_units()
        sf_khz = self.get_sampling_frequency() / 1000.0
        txt = f"{clsname}: {nunits} units - {nseg} segments - {sf_khz:0.1f}kHz"
        if "file_path" in self._kwargs:
            txt += "\n  file_path: {}".format(self._kwargs["file_path"])
        return txt

    @property
    def unit_ids(self):
        return self._main_ids

    @property
    def sampling_frequency(self):
        return self._sampling_frequency

    def get_unit_ids(self) -> List:
        return self._main_ids

    def get_num_units(self) -> int:
        return len(self.get_unit_ids())

    def add_sorting_segment(self, sorting_segment):
        self._sorting_segments.append(sorting_segment)
        sorting_segment.set_parent_extractor(self)

    def get_sampling_frequency(self):
        return self._sampling_frequency

    def get_num_segments(self):
        return len(self._sorting_segments)

    def get_num_samples(self, segment_index=None):
        """Returns the number of samples of the associated recording for a segment.

        Parameters
        ----------
        segment_index : int, optional
            The segment index to retrieve the number of samples for.
            For multi-segment objects, it is required, by default None

        Returns
        -------
        int
            The number of samples
        """
        assert (
            self.has_recording()
        ), "This methods requires an associated recording. Call self.register_recording() first."
        return self._recording.get_num_samples(segment_index=segment_index)

    def get_total_samples(self):
        """Returns the total number of samples of the associated recording.

        Returns
        -------
        int
            The total number of samples
        """
        s = 0
        for segment_index in range(self.get_num_segments()):
            s += self.get_num_samples(segment_index)
        return s

    def get_total_duration(self):
        """Returns the total duration in s of the associated recording.

        Returns
        -------
        float
            The duration in seconds
        """
        assert (
            self.has_recording()
        ), "This methods requires an associated recording. Call self.register_recording() first."
        return self._recording.get_total_duration()

    def get_unit_spike_train(
        self,
        unit_id,
        segment_index: Union[int, None] = None,
        start_frame: Union[int, None] = None,
        end_frame: Union[int, None] = None,
        return_times: bool = False,
        use_cache: bool = True,
    ):
        segment_index = self._check_segment_index(segment_index)
        if use_cache:
            if segment_index not in self._cached_spike_trains:
                self._cached_spike_trains[segment_index] = {}
            if unit_id not in self._cached_spike_trains[segment_index]:
                segment = self._sorting_segments[segment_index]
                spike_frames = segment.get_unit_spike_train(unit_id=unit_id,
                                                            start_frame=None,
                                                            end_frame=None).astype("int64")
                self._cached_spike_trains[segment_index][unit_id] = spike_frames
            else:
                spike_frames = self._cached_spike_trains[segment_index][unit_id]
            if start_frame is not None:
                spike_frames = spike_frames[spike_frames >= start_frame]
            if end_frame is not None:
                spike_frames = spike_frames[spike_frames < end_frame]
        else:
            segment = self._sorting_segments[segment_index]
            spike_frames = segment.get_unit_spike_train(
                unit_id=unit_id, start_frame=start_frame, end_frame=end_frame
            ).astype("int64")

        if return_times:
            if self.has_recording():
                times = self.get_times(segment_index=segment_index)
                return times[spike_frames]
            else:
                t_start = segment._t_start if segment._t_start is not None else 0
                spike_times = spike_frames / self.get_sampling_frequency()
                return t_start + spike_times
        else:
            return spike_frames

    def register_recording(self, recording, check_spike_frames=True):
        """Register a recording to the sorting.

        Parameters
        ----------
        recording : BaseRecording
            Recording with the same number of segments as current sorting.
            Assigned to self._recording.
        check_spike_frames : bool, optional
            If True, assert for each segment that all spikes are within the recording's range.
            By default True.
        """
        assert np.isclose(
            self.get_sampling_frequency(), recording.get_sampling_frequency(), atol=0.1
        ), "The recording has a different sampling frequency than the sorting!"
        assert (
            self.get_num_segments() == recording.get_num_segments()
        ), "The recording has a different number of segments than the sorting!"
        if check_spike_frames:
            if has_exceeding_spikes(recording, self):
                warnings.warn(
                    "Some spikes are exceeding the recording's duration! "
                    "Removing these excess spikes with `spikeinterface.curation.remove_excess_spikes()` "
                    "Might be necessary for further postprocessing."
                )
        self._recording = recording

    @property
    def sorting_info(self):
        if "__sorting_info__" in self.get_annotation_keys():
            return self.get_annotation("__sorting_info__")
        else:
            return None

    def set_sorting_info(self, recording_dict, params_dict, log_dict):
        sorting_info = dict(recording=recording_dict, params=params_dict, log=log_dict)
        self.annotate(__sorting_info__=sorting_info)

    def has_recording(self):
        return self._recording is not None

    def has_time_vector(self, segment_index=None):
        """
        Check if the segment of the registered recording has a time vector.
        """
        segment_index = self._check_segment_index(segment_index)
        if self.has_recording():
            return self._recording.has_time_vector(segment_index=segment_index)
        else:
            return False

    def get_times(self, segment_index=None):
        """
        Get time vector for a registered recording segment.

        If a recording is registered:
            * if the segment has a time_vector, then it is returned
            * if not, a time_vector is constructed on the fly with sampling frequency

        If there is no registered recording it returns None
        """
        segment_index = self._check_segment_index(segment_index)
        if self.has_recording():
            return self._recording.get_times(segment_index=segment_index)
        else:
            return None

    def _save(self, format="npz", **save_kwargs):
        """
        This function replaces the old CachesortingExtractor, but enables more engines
        for caching a results. At the moment only 'npz' is supported.
        """
        if format == "npz":
            folder = save_kwargs.pop("folder")
            # TODO save properties/features as npz!!!!!
            from .npzsortingextractor import NpzSortingExtractor

            save_path = folder / "sorting_cached.npz"
            NpzSortingExtractor.write_sorting(self, save_path)
            cached = NpzSortingExtractor(save_path)
            cached.dump(folder / "npz.json", relative_to=folder)

            from .npzfolder import NpzFolderSorting

            cached = NpzFolderSorting(folder_path=folder)
            if self.has_recording():
                warnings.warn("The registered recording will not be persistent on disk, but only available in memory")
                cached.register_recording(self._recording)
        elif format == "memory":
            from .numpyextractors import NumpySorting

            cached = NumpySorting.from_sorting(self)
        else:
            raise ValueError(f"format {format} not supported")
        return cached

    def get_unit_property(self, unit_id, key):
        values = self.get_property(key)
        v = values[self.id_to_index(unit_id)]
        return v

    def get_total_num_spikes(self):
        """
        Get total number of spikes for each unit across segments.

        Returns
        -------
        dict
            Dictionary with unit_ids as key and number of spikes as values
        """
        num_spikes = {}
        for unit_id in self.unit_ids:
            n = 0
            for segment_index in range(self.get_num_segments()):
                st = self.get_unit_spike_train(unit_id=unit_id, segment_index=segment_index)
                n += st.size
            num_spikes[unit_id] = n
        return num_spikes

    def select_units(self, unit_ids, renamed_unit_ids=None):
        """
        Selects a subset of units

        Parameters
        ----------
        unit_ids : numpy.array or list
            List of unit ids to keep
        renamed_unit_ids : numpy.array or list, optional
            If given, the kept unit ids are renamed, by default None

        Returns
        -------
        BaseSorting
            Sorting object with selected units
        """
        from spikeinterface import UnitsSelectionSorting

        sub_sorting = UnitsSelectionSorting(self, unit_ids, renamed_unit_ids=renamed_unit_ids)
        return sub_sorting

    def remove_units(self, remove_unit_ids):
        """
        Removes a subset of units

        Parameters
        ----------
        remove_unit_ids :  numpy.array or list
            List of unit ids to remove

        Returns
        -------
        BaseSorting
            Sorting object without removed units
        """
        from spikeinterface import UnitsSelectionSorting

        new_unit_ids = self.unit_ids[~np.in1d(self.unit_ids, remove_unit_ids)]
        new_sorting = UnitsSelectionSorting(self, new_unit_ids)
        return new_sorting

    def remove_empty_units(self):
        """
        Removes units with empty spike trains

        Returns
        -------
        BaseSorting
            Sorting object with non-empty units
        """
        units_to_keep = []
        for segment_index in range(self.get_num_segments()):
            for unit in self.get_unit_ids():
                if len(self.get_unit_spike_train(unit, segment_index=segment_index)) > 0:
                    units_to_keep.append(unit)
        units_to_keep = np.unique(units_to_keep)
        return self.select_units(units_to_keep)

    def frame_slice(self, start_frame, end_frame):
        from spikeinterface import FrameSliceSorting

        sub_sorting = FrameSliceSorting(self, start_frame=start_frame, end_frame=end_frame)
        return sub_sorting

    def get_all_spike_trains(self, outputs="unit_id"):
        """
        Return all spike trains concatenated
        """

        warnings.warn(
            "Sorting.get_all_spike_trains() will be deprecated. Sorting.to_spike_vector() instead",
            DeprecationWarning,
            stacklevel=2,
        )

        assert outputs in ("unit_id", "unit_index")
        spikes = []
        for segment_index in range(self.get_num_segments()):
            spike_times = []
            spike_labels = []
            for i, unit_id in enumerate(self.unit_ids):
                st = self.get_unit_spike_train(unit_id=unit_id, segment_index=segment_index)
                spike_times.append(st)
                if outputs == "unit_id":
                    spike_labels.append(np.array([unit_id] * st.size))
                elif outputs == "unit_index":
                    spike_labels.append(np.zeros(st.size, dtype="int64") + i)

            if len(spike_times) > 0:
                spike_times = np.concatenate(spike_times)
                spike_labels = np.concatenate(spike_labels)
                order = np.argsort(spike_times)
                spike_times = spike_times[order]
                spike_labels = spike_labels[order]
            else:
                spike_times = np.array([], dtype=np.int64)
                spike_labels = np.array([], dtype=np.int64)

            spikes.append((spike_times, spike_labels))
        return spikes

    def to_spike_vector(self, concatenated=True, extremum_channel_inds=None, use_cache=True):
        """
        Construct a unique structured numpy vector concatenating all spikes
        with several fields: sample_index, unit_index, segment_index.

        See also `get_all_spike_trains()`

        Parameters
        ----------
        concatenated: bool
            By default the output is one numpy vector with all spikes from all segments
            With concatenated=False then it is a list of spike vector by segment.
        extremum_channel_inds: None or dict
            If a dictionnary of unit_id to channel_ind is given then an extra field 'channel_index'.
            This can be convinient for computing spikes postion after sorter.

            This dict can be computed with `get_template_extremum_channel(we, outputs="index")`
        use_cache: bool
            When True (default) the spikes vector is cache in an attribute of the object.
            This caching only occurs when extremum_channel_inds=None.

        Returns
        -------
        spikes: np.array
            Structured numpy array ('sample_index', 'unit_index', 'segment_index') with all spikes
            Or ('sample_index', 'unit_index', 'segment_index', 'channel_index') if extremum_channel_inds
            is given

        """

        spike_dtype = minimum_spike_dtype
        if extremum_channel_inds is not None:
            spike_dtype += [("channel_index", "int64")]

<<<<<<< HEAD
        if use_cache and self._cached_spike_vector is not None:
            # the cache already exists
=======
        spikes = []
        for segment_index in range(self.get_num_segments()):
            sample_indices = []
            unit_indices = []
            for u, unit_id in enumerate(self.unit_ids):
                spike_times = st = self.get_unit_spike_train(unit_id=unit_id, segment_index=segment_index)
                sample_indices.append(spike_times)
                unit_indices.append(np.full(spike_times.size, u, dtype="int64"))

            if len(sample_indices) > 0:
                sample_indices = np.concatenate(sample_indices, dtype="int64")
                unit_indices = np.concatenate(unit_indices, dtype="int64")
                order = np.argsort(sample_indices)
                sample_indices = sample_indices[order]
                unit_indices = unit_indices[order]

            spikes_in_seg = np.zeros(len(sample_indices), dtype=minimum_spike_dtype)
            spikes_in_seg["sample_index"] = sample_indices
            spikes_in_seg["unit_index"] = unit_indices
            spikes_in_seg["segment_index"] = segment_index
            spikes.append(spikes_in_seg)

>>>>>>> 5835b45f
            if extremum_channel_inds is not None:
                spikes = self._cached_spike_vector
            else:
                spikes = np.zeros(self._cached_spike_vector.size, dtype=spike_dtype)
                spikes["sample_index"] = self._cached_spike_vector["sample_index"]
                spikes["unit_index"] = self._cached_spike_vector["unit_index"]
                spikes["segment_index"] = self._cached_spike_vector["segment_index"]
                if extremum_channel_inds is not None:
                    ext_channel_inds = np.array([extremum_channel_inds[unit_id] for unit_id in self.unit_ids])
                    spikes["channel_index"] = ext_channel_inds[spikes_in_seg["unit_index"]]

            if not concatenated:
                spikes_ = []
                for segment_index in range(self.get_num_segments()):
                    s0 = np.searchsorted(spikes["segment_index"], segment_index, side="left")
                    s1 = np.searchsorted(spikes["segment_index"], segment_index + 1, side="left")
                    spikes_.append(spikes[s0:s1])
                spikes = spikes_

<<<<<<< HEAD
        else:
            # the cache not needed or do not exists yet
            spikes = []
            for segment_index in range(self.get_num_segments()):
                sample_indices = []
                unit_indices = []
                for u, unit_id in enumerate(self.unit_ids):
                    spike_times = st = self.get_unit_spike_train(unit_id=unit_id, segment_index=segment_index)
                    sample_indices.append(spike_times)
                    unit_indices.append(np.full(spike_times.size, u, dtype="int64"))

                if len(sample_indices) > 0:
                    sample_indices = np.concatenate(sample_indices, dtype='int64')
                    unit_indices = np.concatenate(unit_indices, dtype='int64')
                    order = np.argsort(sample_indices)
                    sample_indices = sample_indices[order]
                    unit_indices = unit_indices[order]

                spikes_in_seg = np.zeros(len(sample_indices), dtype=minimum_spike_dtype)
                spikes_in_seg["sample_index"] = sample_indices
                spikes_in_seg["unit_index"] = unit_indices
                spikes_in_seg["segment_index"] = segment_index
                spikes.append(spikes_in_seg)

                if extremum_channel_inds is not None:
                    ext_channel_inds = np.array([extremum_channel_inds[unit_id] for unit_id in self.unit_ids])
                    # vector way
                    spikes_in_seg["channel_index"] = ext_channel_inds[spikes_in_seg["unit_index"]]

            if concatenated:
                spikes = np.concatenate(spikes)
            
            if use_cache and self._cached_spike_vector is None and extremum_channel_inds is None:
                # cache it if necessary but only without "channel_index"
                if concatenated:
                    self._cached_spike_vector = spikes
                else:
                    self._cached_spike_vector = np.concatenate(spikes)

=======
>>>>>>> 5835b45f
        return spikes


class BaseSortingSegment(BaseSegment):
    """
    Abstract class representing several units and relative spiketrain inside a segment.
    """

    def __init__(self, t_start=None):
        self._t_start = t_start
        BaseSegment.__init__(self)

    def get_unit_spike_train(
        self,
        unit_id,
        start_frame: Optional[int] = None,
        end_frame: Optional[int] = None,
    ) -> np.ndarray:
        """Get the spike train for a unit.

        Parameters
        ----------
        unit_id
        start_frame: int, optional
        end_frame: int, optional

        Returns
        -------
        np.ndarray

        """
        # must be implemented in subclass
        raise NotImplementedError<|MERGE_RESOLUTION|>--- conflicted
+++ resolved
@@ -402,33 +402,9 @@
         if extremum_channel_inds is not None:
             spike_dtype += [("channel_index", "int64")]
 
-<<<<<<< HEAD
+
         if use_cache and self._cached_spike_vector is not None:
             # the cache already exists
-=======
-        spikes = []
-        for segment_index in range(self.get_num_segments()):
-            sample_indices = []
-            unit_indices = []
-            for u, unit_id in enumerate(self.unit_ids):
-                spike_times = st = self.get_unit_spike_train(unit_id=unit_id, segment_index=segment_index)
-                sample_indices.append(spike_times)
-                unit_indices.append(np.full(spike_times.size, u, dtype="int64"))
-
-            if len(sample_indices) > 0:
-                sample_indices = np.concatenate(sample_indices, dtype="int64")
-                unit_indices = np.concatenate(unit_indices, dtype="int64")
-                order = np.argsort(sample_indices)
-                sample_indices = sample_indices[order]
-                unit_indices = unit_indices[order]
-
-            spikes_in_seg = np.zeros(len(sample_indices), dtype=minimum_spike_dtype)
-            spikes_in_seg["sample_index"] = sample_indices
-            spikes_in_seg["unit_index"] = unit_indices
-            spikes_in_seg["segment_index"] = segment_index
-            spikes.append(spikes_in_seg)
-
->>>>>>> 5835b45f
             if extremum_channel_inds is not None:
                 spikes = self._cached_spike_vector
             else:
@@ -448,7 +424,6 @@
                     spikes_.append(spikes[s0:s1])
                 spikes = spikes_
 
-<<<<<<< HEAD
         else:
             # the cache not needed or do not exists yet
             spikes = []
@@ -488,8 +463,6 @@
                 else:
                     self._cached_spike_vector = np.concatenate(spikes)
 
-=======
->>>>>>> 5835b45f
         return spikes
 
 
