from __future__ import annotations

import warnings
from typing import List, Optional, Union

import numpy as np

from .base import BaseExtractor, BaseSegment
from .waveform_tools import has_exceeding_spikes


minimum_spike_dtype = [("sample_index", "int64"), ("unit_index", "int64"), ("segment_index", "int64")]


class BaseSorting(BaseExtractor):
    """
    Abstract class representing several segment several units and relative spiketrains.
    """

    def __init__(self, sampling_frequency: float, unit_ids: List):
        BaseExtractor.__init__(self, unit_ids)
        self._sampling_frequency = sampling_frequency
        self._sorting_segments: List[BaseSortingSegment] = []
        # this weak link is to handle times from a recording object
        self._recording = None
        self._sorting_info = None

        # caching
        self._cached_spike_vector = None
        self._cached_spike_trains = {}

    def __repr__(self):
        clsname = self.__class__.__name__
        nseg = self.get_num_segments()
        nunits = self.get_num_units()
        sf_khz = self.get_sampling_frequency() / 1000.0
        txt = f"{clsname}: {nunits} units - {nseg} segments - {sf_khz:0.1f}kHz"
        if "file_path" in self._kwargs:
            txt += "\n  file_path: {}".format(self._kwargs["file_path"])
        return txt

    @property
    def unit_ids(self):
        return self._main_ids

    @property
    def sampling_frequency(self):
        return self._sampling_frequency

    def get_unit_ids(self) -> List:
        return self._main_ids

    def get_num_units(self) -> int:
        return len(self.get_unit_ids())

    def add_sorting_segment(self, sorting_segment):
        self._sorting_segments.append(sorting_segment)
        sorting_segment.set_parent_extractor(self)

    def get_sampling_frequency(self) -> float:
        return self._sampling_frequency

    def get_num_segments(self) -> int:
        return len(self._sorting_segments)

    def get_num_samples(self, segment_index=None) -> int:
        """Returns the number of samples of the associated recording for a segment.

        Parameters
        ----------
        segment_index : int or None, default: None
            The segment index to retrieve the number of samples for.
            For multi-segment objects, it is required

        Returns
        -------
        int
            The number of samples
        """
        assert (
            self.has_recording()
        ), "This methods requires an associated recording. Call self.register_recording() first."
        return self._recording.get_num_samples(segment_index=segment_index)

    def get_total_samples(self) -> int:
        """Returns the total number of samples of the associated recording.

        Returns
        -------
        int
            The total number of samples
        """
        s = 0
        for segment_index in range(self.get_num_segments()):
            s += self.get_num_samples(segment_index)
        return s

    def get_total_duration(self):
        """Returns the total duration in s of the associated recording.

        Returns
        -------
        float
            The duration in seconds
        """
        assert (
            self.has_recording()
        ), "This methods requires an associated recording. Call self.register_recording() first."
        return self._recording.get_total_duration()

    def get_unit_spike_train(
        self,
        unit_id,
        segment_index: Union[int, None] = None,
        start_frame: Union[int, None] = None,
        end_frame: Union[int, None] = None,
        return_times: bool = False,
        use_cache: bool = True,
    ):
        segment_index = self._check_segment_index(segment_index)
        if use_cache:
            if segment_index not in self._cached_spike_trains:
                self._cached_spike_trains[segment_index] = {}
            if unit_id not in self._cached_spike_trains[segment_index]:
                segment = self._sorting_segments[segment_index]
                spike_frames = segment.get_unit_spike_train(unit_id=unit_id, start_frame=None, end_frame=None).astype(
                    "int64"
                )
                self._cached_spike_trains[segment_index][unit_id] = spike_frames
            else:
                spike_frames = self._cached_spike_trains[segment_index][unit_id]
            if start_frame is not None:
                spike_frames = spike_frames[spike_frames >= start_frame]
            if end_frame is not None:
                spike_frames = spike_frames[spike_frames < end_frame]
        else:
            segment = self._sorting_segments[segment_index]
            spike_frames = segment.get_unit_spike_train(
                unit_id=unit_id, start_frame=start_frame, end_frame=end_frame
            ).astype("int64")

        if return_times:
            if self.has_recording():
                times = self.get_times(segment_index=segment_index)
                return times[spike_frames]
            else:
                segment = self._sorting_segments[segment_index]
                t_start = segment._t_start if segment._t_start is not None else 0
                spike_times = spike_frames / self.get_sampling_frequency()
                return t_start + spike_times
        else:
            return spike_frames

    def register_recording(self, recording, check_spike_frames=True):
        """Register a recording to the sorting.

        Parameters
        ----------
        recording : BaseRecording
            Recording with the same number of segments as current sorting.
            Assigned to self._recording.
        check_spike_frames : bool, default: True
            If True, assert for each segment that all spikes are within the recording's range.
        """
        assert np.isclose(
            self.get_sampling_frequency(), recording.get_sampling_frequency(), atol=0.1
        ), "The recording has a different sampling frequency than the sorting!"
        assert (
            self.get_num_segments() == recording.get_num_segments()
        ), "The recording has a different number of segments than the sorting!"
        if check_spike_frames:
            if has_exceeding_spikes(recording, self):
                warnings.warn(
                    "Some spikes exceed the recording's duration! "
                    "Removing these excess spikes with `spikeinterface.curation.remove_excess_spikes()` "
                    "Might be necessary for further postprocessing."
                )
        self._recording = recording

    @property
    def sorting_info(self):
        if "__sorting_info__" in self.get_annotation_keys():
            return self.get_annotation("__sorting_info__")
        else:
            return None

    def set_sorting_info(self, recording_dict, params_dict, log_dict):
        sorting_info = dict(recording=recording_dict, params=params_dict, log=log_dict)
        self.annotate(__sorting_info__=sorting_info)

    def has_recording(self):
        return self._recording is not None

    def has_time_vector(self, segment_index=None):
        """
        Check if the segment of the registered recording has a time vector.
        """
        segment_index = self._check_segment_index(segment_index)
        if self.has_recording():
            return self._recording.has_time_vector(segment_index=segment_index)
        else:
            return False

    def get_times(self, segment_index=None):
        """
        Get time vector for a registered recording segment.

        If a recording is registered:
            * if the segment has a time_vector, then it is returned
            * if not, a time_vector is constructed on the fly with sampling frequency

        If there is no registered recording it returns None
        """
        segment_index = self._check_segment_index(segment_index)
        if self.has_recording():
            return self._recording.get_times(segment_index=segment_index)
        else:
            return None

    def _save(self, format="numpy_folder", **save_kwargs):
        """
        This function replaces the old CachesortingExtractor, but enables more engines
        for caching a results.

        Since v0.98.0 "numpy_folder" is used by defult.
        From v0.96.0 to 0.97.0 "npz_folder" was the default.

        """
        if format == "numpy_folder":
            from .sortingfolder import NumpyFolderSorting

            folder = save_kwargs.pop("folder")
            NumpyFolderSorting.write_sorting(self, folder)
            cached = NumpyFolderSorting(folder)

            if self.has_recording():
                warnings.warn("The registered recording will not be persistent on disk, but only available in memory")
                cached.register_recording(self._recording)

        elif format == "npz_folder":
            from .sortingfolder import NpzFolderSorting

            folder = save_kwargs.pop("folder")
            NpzFolderSorting.write_sorting(self, folder)
            cached = NpzFolderSorting(folder_path=folder)

            if self.has_recording():
                warnings.warn("The registered recording will not be persistent on disk, but only available in memory")
                cached.register_recording(self._recording)

        elif format == "memory":
            from .numpyextractors import NumpySorting

            cached = NumpySorting.from_sorting(self)
        else:
            raise ValueError(f"format {format} not supported")
        return cached

    def get_unit_property(self, unit_id, key):
        values = self.get_property(key)
        v = values[self.id_to_index(unit_id)]
        return v

    def get_total_num_spikes(self):
        warnings.warn(
            "Sorting.get_total_num_spikes() is deprecated, se sorting.count_num_spikes_per_unit()",
            DeprecationWarning,
            stacklevel=2,
        )
        return self.count_num_spikes_per_unit()

    def count_num_spikes_per_unit(self) -> dict:
        """
        For each unit : get number of spikes  across segments.

        Returns
        -------
        dict
            Dictionary with unit_ids as key and number of spikes as values
        """
        num_spikes = {}

        if self._cached_spike_trains is not None:
            for unit_id in self.unit_ids:
                n = 0
                for segment_index in range(self.get_num_segments()):
                    st = self.get_unit_spike_train(unit_id=unit_id, segment_index=segment_index)
                    n += st.size
                num_spikes[unit_id] = n
        else:
            spike_vector = self.to_spike_vector()
            unit_indices, counts = np.unique(spike_vector["unit_index"], return_counts=True)
            for unit_index, unit_id in enumerate(self.unit_ids):
                if unit_index in unit_indices:
                    idx = np.argmax(unit_indices == unit_index)
                    num_spikes[unit_id] = counts[idx]
                else:  # This unit has no spikes, hence it's not in the counts array.
                    num_spikes[unit_id] = 0

        return num_spikes

    def count_total_num_spikes(self) -> int:
        """
        Get total number of spikes in the sorting.

        This is the sum of all spikes in all segments across all units.

        Returns
        -------
        total_num_spikes: int
            The total number of spike
        """
        return self.to_spike_vector().size

    def select_units(self, unit_ids, renamed_unit_ids=None) -> BaseSorting:
        """
        Returns a new sorting object which contains only a selected subset of units.


        Parameters
        ----------
        unit_ids : numpy.array or list
            List of unit ids to keep
        renamed_unit_ids : numpy.array or list, default: None
            If given, the kept unit ids are renamed

        Returns
        -------
        BaseSorting
            Sorting object with selected units
        """
        from spikeinterface import UnitsSelectionSorting

        sub_sorting = UnitsSelectionSorting(self, unit_ids, renamed_unit_ids=renamed_unit_ids)
        return sub_sorting

    def rename_units(self, new_unit_ids: np.ndarray | list) -> BaseSorting:
        """
        Returns a new sorting object with renamed units.


        Parameters
        ----------
        new_unit_ids : numpy.array or list
            List of new names for unit ids.
            They should map positionally to the existing unit ids.

        Returns
        -------
        BaseSorting
            Sorting object with renamed units
        """
        from spikeinterface import UnitsSelectionSorting

        sub_sorting = UnitsSelectionSorting(self, renamed_unit_ids=new_unit_ids)
        return sub_sorting

    def remove_units(self, remove_unit_ids) -> BaseSorting:
        """
        Returns a new sorting object with contains only a selected subset of units.

        Parameters
        ----------
        remove_unit_ids :  numpy.array or list
            List of unit ids to remove

        Returns
        -------
        BaseSorting
            Sorting without the removed units
        """
        from spikeinterface import UnitsSelectionSorting

        new_unit_ids = self.unit_ids[~np.isin(self.unit_ids, remove_unit_ids)]
        new_sorting = UnitsSelectionSorting(self, new_unit_ids)
        return new_sorting

    def remove_empty_units(self):
        """
<<<<<<< HEAD
        Removes units with empty spike trains.
        For multi-segments, a unit is considered empty if it contains no spikes in all segments.
=======
        Returns a new sorting object which contains only units with at least one spike.

>>>>>>> e7be6b61

        Returns
        -------
        BaseSorting
            Sorting object with non-empty units
        """
        non_empty_units = self.get_non_empty_unit_ids()
        return self.select_units(non_empty_units)

    def get_non_empty_unit_ids(self):
        num_spikes_per_unit = self.count_num_spikes_per_unit()

        return np.array([unit_id for unit_id in self.unit_ids if num_spikes_per_unit[unit_id] != 0])

    def get_empty_unit_ids(self):
        unit_ids = self.unit_ids
        empty_units = unit_ids[~np.isin(unit_ids, self.get_non_empty_unit_ids())]
        return empty_units

    def frame_slice(self, start_frame, end_frame, check_spike_frames=True):
        from spikeinterface import FrameSliceSorting

        sub_sorting = FrameSliceSorting(
            self, start_frame=start_frame, end_frame=end_frame, check_spike_frames=check_spike_frames
        )
        return sub_sorting

    def get_all_spike_trains(self, outputs="unit_id"):
        """
        Return all spike trains concatenated.

        This is deprecated and will be removed in spikeinterface 0.102 use sorting.to_spike_vector() instead
        """

        warnings.warn(
            "Sorting.get_all_spike_trains() will be deprecated. Sorting.to_spike_vector() instead",
            DeprecationWarning,
            stacklevel=2,
        )

        assert outputs in ("unit_id", "unit_index")
        spikes = []
        for segment_index in range(self.get_num_segments()):
            spike_times = []
            spike_labels = []
            for i, unit_id in enumerate(self.unit_ids):
                st = self.get_unit_spike_train(unit_id=unit_id, segment_index=segment_index)
                spike_times.append(st)
                if outputs == "unit_id":
                    spike_labels.append(np.array([unit_id] * st.size))
                elif outputs == "unit_index":
                    spike_labels.append(np.zeros(st.size, dtype="int64") + i)

            if len(spike_times) > 0:
                spike_times = np.concatenate(spike_times)
                spike_labels = np.concatenate(spike_labels)
                order = np.argsort(spike_times)
                spike_times = spike_times[order]
                spike_labels = spike_labels[order]
            else:
                spike_times = np.array([], dtype=np.int64)
                spike_labels = np.array([], dtype=np.int64)

            spikes.append((spike_times, spike_labels))
        return spikes

    def to_spike_vector(self, concatenated=True, extremum_channel_inds=None, use_cache=True):
        """
        Construct a unique structured numpy vector concatenating all spikes
        with several fields: sample_index, unit_index, segment_index.


        Parameters
        ----------
        concatenated: bool, default: True
            With concatenated=True the output is one numpy "spike vector" with spikes from all segments.
            With concatenated=False the output is a list "spike vector" by segment.
        extremum_channel_inds: None or dict, default: None
            If a dictionnary of unit_id to channel_ind is given then an extra field "channel_index".
            This can be convinient for computing spikes postion after sorter.
            This dict can be computed with `get_template_extremum_channel(we, outputs="index")`
        use_cache: bool, default: True
            When True the spikes vector is cached as an attribute of the object (`_cached_spike_vector`).
            This caching only occurs when extremum_channel_inds=None.

        Returns
        -------
        spikes: np.array
            Structured numpy array ("sample_index", "unit_index", "segment_index") with all spikes
            Or ("sample_index", "unit_index", "segment_index", "channel_index") if extremum_channel_inds
            is given

        """

        spike_dtype = minimum_spike_dtype
        if extremum_channel_inds is not None:
            spike_dtype = spike_dtype + [("channel_index", "int64")]
            ext_channel_inds = np.array([extremum_channel_inds[unit_id] for unit_id in self.unit_ids])

        if use_cache and self._cached_spike_vector is not None:
            # the cache already exists
            if extremum_channel_inds is None:
                spikes = self._cached_spike_vector
            else:
                spikes = np.zeros(self._cached_spike_vector.size, dtype=spike_dtype)
                spikes["sample_index"] = self._cached_spike_vector["sample_index"]
                spikes["unit_index"] = self._cached_spike_vector["unit_index"]
                spikes["segment_index"] = self._cached_spike_vector["segment_index"]
                if extremum_channel_inds is not None:
                    spikes["channel_index"] = ext_channel_inds[spikes["unit_index"]]

            if not concatenated:
                spikes_ = []
                for segment_index in range(self.get_num_segments()):
                    s0, s1 = np.searchsorted(spikes["segment_index"], [segment_index, segment_index + 1], side="left")
                    spikes_.append(spikes[s0:s1])
                spikes = spikes_

        else:
            # the cache not needed or do not exists yet
            spikes = []
            for segment_index in range(self.get_num_segments()):
                sample_indices = []
                unit_indices = []
                for u, unit_id in enumerate(self.unit_ids):
                    spike_times = self.get_unit_spike_train(unit_id=unit_id, segment_index=segment_index)
                    sample_indices.append(spike_times)
                    unit_indices.append(np.full(spike_times.size, u, dtype="int64"))

                if len(sample_indices) > 0:
                    sample_indices = np.concatenate(sample_indices, dtype="int64")
                    unit_indices = np.concatenate(unit_indices, dtype="int64")
                    order = np.argsort(sample_indices)
                    sample_indices = sample_indices[order]
                    unit_indices = unit_indices[order]

                spikes_in_seg = np.zeros(len(sample_indices), dtype=spike_dtype)
                spikes_in_seg["sample_index"] = sample_indices
                spikes_in_seg["unit_index"] = unit_indices
                spikes_in_seg["segment_index"] = segment_index
                if extremum_channel_inds is not None:
                    # vector way
                    spikes_in_seg["channel_index"] = ext_channel_inds[spikes_in_seg["unit_index"]]
                spikes.append(spikes_in_seg)

            if concatenated:
                spikes = np.concatenate(spikes)

            if use_cache and self._cached_spike_vector is None and extremum_channel_inds is None:
                # cache it if necessary but only without "channel_index"
                if concatenated:
                    self._cached_spike_vector = spikes
                else:
                    self._cached_spike_vector = np.concatenate(spikes)

        return spikes

    def to_numpy_sorting(self, propagate_cache=True):
        """
        Turn any sorting in a NumpySorting.
        useful to have it in memory with a unique vector representation.

        Parameters
        ----------
        propagate_cache : bool
            Propagate the cache of indivudual spike trains.

        """
        from .numpyextractors import NumpySorting

        sorting = NumpySorting.from_sorting(self)
        if propagate_cache and self._cached_spike_trains is not None:
            sorting._cached_spike_trains = self._cached_spike_trains
        return sorting

    def to_shared_memory_sorting(self):
        """
        Turn any sorting in a SharedMemorySorting.
        Usefull to have it in memory with a unique vector representation and sharable across processes.
        """
        from .numpyextractors import SharedMemorySorting

        sorting = SharedMemorySorting.from_sorting(self)
        return sorting

    def to_multiprocessing(self, n_jobs):
        """
        When necessary turn sorting object into:
        * NumpySorting when n_jobs=1
        * SharedMemorySorting when n_jobs>1

        If the sorting is already NumpySorting, SharedMemorySorting or NumpyFolderSorting
        then this return the sortign itself, no transformation so.

        Parameters
        ----------
        n_jobs: int
            The number of jobs.
        Returns
        -------
        sharable_sorting:
            A sorting that can be used for multiprocessing.
        """
        from .numpyextractors import NumpySorting, SharedMemorySorting
        from .sortingfolder import NumpyFolderSorting

        if n_jobs == 1:
            if isinstance(self, (NumpySorting, SharedMemorySorting, NumpyFolderSorting)):
                return self
            else:
                return NumpySorting.from_sorting(self)
        else:
            if isinstance(self, (SharedMemorySorting, NumpyFolderSorting)):
                return self
            else:
                return SharedMemorySorting.from_sorting(self)


class BaseSortingSegment(BaseSegment):
    """
    Abstract class representing several units and relative spiketrain inside a segment.
    """

    def __init__(self, t_start=None):
        self._t_start = t_start
        BaseSegment.__init__(self)

    def get_unit_spike_train(
        self,
        unit_id,
        start_frame: Optional[int] = None,
        end_frame: Optional[int] = None,
    ) -> np.ndarray:
        """Get the spike train for a unit.

        Parameters
        ----------
        unit_id
        start_frame: int, default: None
        end_frame: int, default: None

        Returns
        -------
        np.ndarray

        """
        # must be implemented in subclass
        raise NotImplementedError<|MERGE_RESOLUTION|>--- conflicted
+++ resolved
@@ -377,13 +377,8 @@
 
     def remove_empty_units(self):
         """
-<<<<<<< HEAD
-        Removes units with empty spike trains.
+        Returns a new sorting object which contains only units with at least one spike.
         For multi-segments, a unit is considered empty if it contains no spikes in all segments.
-=======
-        Returns a new sorting object which contains only units with at least one spike.
-
->>>>>>> e7be6b61
 
         Returns
         -------
