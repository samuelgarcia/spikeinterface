--- conflicted
+++ resolved
@@ -455,10 +455,6 @@
         fix_job_kwargs,
         ChunkRecordingExecutor,
     )
-<<<<<<< HEAD
-    
-=======
->>>>>>> aa4f569a
 
     assert dataset_paths is not None, "Provide 'file_path'"
 
