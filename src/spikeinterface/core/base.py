--- conflicted
+++ resolved
@@ -848,13 +848,8 @@
     # TODO rename to saveto_binary_folder
     def save_to_folder(
         self,
-<<<<<<< HEAD
-        name: str = None,
-        folder: str | Path = None,
-=======
         name: str | None = None,
         folder: str | Path | None = None,
->>>>>>> ef6d956e
         overwrite: str = False,
         verbose: bool = True,
         **save_kwargs,
@@ -862,19 +857,11 @@
         """
         Save the extractor and its data to a folder.
 
-<<<<<<< HEAD
-        This method extracts trace data, saves it to a file (using a memory-mapped format
-        with BinaryRecordingExtractor), and stores both the original extractor's provenance
-        and the cached extractor's metadata in JSON format.
-
-        The folder final location and name can be specified in a couple of ways ways:
-=======
         This method extracts trace data, saves it to a file (using a memory-mapped approach),
         and stores both the original extractor's provenance
         and the extractor's metadata in JSON format.
 
         The folder's final location and name can be specified in a couple of ways ways:
->>>>>>> ef6d956e
 
         1. Explicitly providing the full path:
         ```
@@ -894,11 +881,7 @@
 
         Parameters
         ----------
-<<<<<<< HEAD
         name : str or Path, optional
-=======
-        name : str , optional
->>>>>>> ef6d956e
             The name of the subfolder within the global temporary folder. If `folder`
             is provided, this argument must be None.
         folder : str or Path, optional
@@ -914,11 +897,7 @@
         Returns
         -------
         cached_extractor
-<<<<<<< HEAD
-            A saved copy of the extractor in the specified format (e.g., BinaryRecordingExtractor).
-=======
             A saved copy of the extractor in the specified format.
->>>>>>> ef6d956e
 
         Raises
         ------
