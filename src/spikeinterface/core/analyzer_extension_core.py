--- conflicted
+++ resolved
@@ -156,11 +156,8 @@
 
         recording = self.sorting_analyzer.recording
         sorting = self.sorting_analyzer.sorting
-<<<<<<< HEAD
         
         some_spikes = sorting_analyzer.get_extension("random_spikes").get_random_spikes()
-=======
->>>>>>> d3b11a65
 
         if unit_ids is None:
             unit_ids = sorting.unit_ids
@@ -249,7 +246,6 @@
         if new_sorting_analyzer.sparsity is not None:
             sparsity_mask = new_sorting_analyzer.sparsity.mask
             num_chans = int(max(np.sum(sparsity_mask, axis=1)))
-<<<<<<< HEAD
             old_num_chans = self.data['waveforms'].shape[2]
             if num_chans == old_num_chans:
                 new_data['waveforms'] = self.data['waveforms']
@@ -272,22 +268,6 @@
         else:
             new_data['waveforms'] = self.data['waveforms']
 
-=======
-            old_num_chans = self.data["waveforms"].shape[2]
-            if num_chans > old_num_chans:
-                new_data["waveforms"] = self.data["waveforms"]
-            else:
-                num_waveforms = len(self.data["waveforms"])
-                num_samples = self.data["waveforms"][1]
-                new_data["waveforms"] = np.zeros(
-                    (num_waveforms, num_samples, num_chans), dtype=self.data["waveforms"].dtype
-                )
-                keep_unit_indices = np.flatnonzero(~np.isin(new_sorting_analyzer, new_unit_ids))
-                new_data["waveforms"][keep_unit_indices, :, :old_num_chans] = self.data["waveforms"][keep_unit_indices]
-                updated_unit_indices = np.flatnonzero(np.isin(new_sorting_analyzer, new_unit_ids))
-                new_waveforms = self._get_waveforms(new_sorting_analyzer, new_unit_ids, verbose, **job_kwargs)
-                new_data["waveforms"][updated_unit_indices] = new_waveforms
->>>>>>> d3b11a65
         return new_data
 
     def get_waveforms_one_unit(
