"""
Implement AnalyzerExtension that are essential and imported in core
  * ComputeRandomSpikes
  * ComputeWaveforms
  * ComputeTemplates
Theses two classes replace the WaveformExtractor

It also implements:
  * ComputeNoiseLevels which is very convenient to have
"""

import numpy as np

from .sortinganalyzer import AnalyzerExtension, register_result_extension
from .waveform_tools import extract_waveforms_to_single_buffer, estimate_templates_with_accumulator
from .recording_tools import get_noise_levels
from .template import Templates
from .sorting_tools import random_spikes_selection


class ComputeRandomSpikes(AnalyzerExtension):
    """
    AnalyzerExtension that select some random spikes.

    This will be used by the `waveforms`/`templates` extensions.

    This internally use `random_spikes_selection()` parameters are the same.

    Parameters
    ----------
    method: "uniform" | "all", default: "uniform"
        The method to select the spikes
    max_spikes_per_unit: int, default: 500
        The maximum number of spikes per unit, ignored if method="all"
    margin_size: int, default: None
        A margin on each border of segments to avoid border spikes, ignored if method="all"
    seed: int or None, default: None
        A seed for the random generator, ignored if method="all"

    Returns
    -------
    random_spike_indices: np.array
        The indices of the selected spikes
    """

    extension_name = "random_spikes"
    depend_on = []
    need_recording = False
    use_nodepipeline = False
    need_job_kwargs = False

    def _run(self, verbose=False):

        self.data["random_spikes_indices"] = random_spikes_selection(
            self.sorting_analyzer.sorting,
            num_samples=self.sorting_analyzer.rec_attributes["num_samples"],
            **self.params,
        )

    def _set_params(self, method="uniform", max_spikes_per_unit=500, margin_size=None, seed=None):
        params = dict(method=method, max_spikes_per_unit=max_spikes_per_unit, margin_size=margin_size, seed=seed)
        return params

    def _select_extension_data(self, unit_ids):
        random_spikes_indices = self.data["random_spikes_indices"]

        spikes = self.sorting_analyzer.sorting.to_spike_vector()

        keep_unit_indices = np.flatnonzero(np.isin(self.sorting_analyzer.unit_ids, unit_ids))
        keep_spike_mask = np.isin(spikes["unit_index"], keep_unit_indices)

        selected_mask = np.zeros(spikes.size, dtype=bool)
        selected_mask[random_spikes_indices] = True

        new_data = dict()
        new_data["random_spikes_indices"] = np.flatnonzero(selected_mask[keep_spike_mask])
        return new_data

    def _merge_extension_data(self, merges, former_unit_ids):
        new_data = dict()
        new_data["random_spikes_indices"] = self.data["random_spikes_indices"]
        return new_data

    def _get_data(self):
        return self.data["random_spikes_indices"]

    def get_random_spikes(self):
        # utils to get the some_spikes vector
        # use internal cache
        if not hasattr(self, "_some_spikes"):
            spikes = self.sorting_analyzer.sorting.to_spike_vector()
            self._some_spikes = spikes[self.data["random_spikes_indices"]]
        return self._some_spikes

    def get_selected_indices_in_spike_train(self, unit_id, segment_index):
        # usefull for Waveforms extractor backwars compatibility
        # In Waveforms extractor "selected_spikes" was a dict (key: unit_id) of list (segment_index) of indices of spikes in spiketrain
        sorting = self.sorting_analyzer.sorting
        random_spikes_indices = self.data["random_spikes_indices"]

        unit_index = sorting.id_to_index(unit_id)
        spikes = sorting.to_spike_vector()
        spike_indices_in_seg = np.flatnonzero(
            (spikes["segment_index"] == segment_index) & (spikes["unit_index"] == unit_index)
        )
        common_element, inds_left, inds_right = np.intersect1d(
            spike_indices_in_seg, random_spikes_indices, return_indices=True
        )
        selected_spikes_in_spike_train = inds_left
        return selected_spikes_in_spike_train


compute_random_spikes = ComputeRandomSpikes.function_factory()
register_result_extension(ComputeRandomSpikes)


class ComputeWaveforms(AnalyzerExtension):
    """
    AnalyzerExtension that extract some waveforms of each units.

    The sparsity is controlled by the SortingAnalyzer sparsity.

    Parameters
    ----------
    ms_before: float, default: 1.0
        The number of ms to extract before the spike events
    ms_after: float, default: 2.0
        The number of ms to extract after the spike events
    dtype: None | dtype, default: None
        The dtype of the waveforms. If None, the dtype of the recording is used.

    Returns
    -------
    waveforms: np.ndarray
        Array with computed waveforms with shape (num_random_spikes, num_samples, num_channels)
    """

    extension_name = "waveforms"
    depend_on = ["random_spikes"]
    need_recording = True
    use_nodepipeline = False
    need_job_kwargs = True

    @property
    def nbefore(self):
        return int(self.params["ms_before"] * self.sorting_analyzer.sampling_frequency / 1000.0)

    @property
    def nafter(self):
        return int(self.params["ms_after"] * self.sorting_analyzer.sampling_frequency / 1000.0)

    def _run(self, verbose=False, **job_kwargs):
        self.data.clear()

        recording = self.sorting_analyzer.recording
        sorting = self.sorting_analyzer.sorting
        unit_ids = sorting.unit_ids

        # retrieve spike vector and the sampling
        some_spikes = self.sorting_analyzer.get_extension("random_spikes").get_random_spikes()

        if self.format == "binary_folder":
            # in that case waveforms are extacted directly in files
            file_path = self._get_binary_extension_folder() / "waveforms.npy"
            mode = "memmap"
            copy = False
        else:
            file_path = None
            mode = "shared_memory"
            copy = True

        if self.sparsity is None:
            sparsity_mask = None
        else:
            sparsity_mask = self.sparsity.mask

        all_waveforms = extract_waveforms_to_single_buffer(
            recording,
            some_spikes,
            unit_ids,
            self.nbefore,
            self.nafter,
            mode=mode,
            return_scaled=self.sorting_analyzer.return_scaled,
            file_path=file_path,
            dtype=self.params["dtype"],
            sparsity_mask=sparsity_mask,
            copy=copy,
            job_name="compute_waveforms",
            verbose=verbose,
            **job_kwargs,
        )

        self.data["waveforms"] = all_waveforms

    def _set_params(
        self,
        ms_before: float = 1.0,
        ms_after: float = 2.0,
        dtype=None,
    ):
        recording = self.sorting_analyzer.recording
        if dtype is None:
            dtype = recording.get_dtype()

        if np.issubdtype(dtype, np.integer) and self.sorting_analyzer.return_scaled:
            dtype = "float32"

        dtype = np.dtype(dtype)

        params = dict(
            ms_before=float(ms_before),
            ms_after=float(ms_after),
            dtype=dtype.str,
        )
        return params

    def _select_extension_data(self, unit_ids):
        # random_spikes_indices = self.sorting_analyzer.get_extension("random_spikes").get_data()
        some_spikes = self.sorting_analyzer.get_extension("random_spikes").get_random_spikes()

        keep_unit_indices = np.flatnonzero(np.isin(self.sorting_analyzer.unit_ids, unit_ids))
        spikes = self.sorting_analyzer.sorting.to_spike_vector()
        # some_spikes = spikes[random_spikes_indices]
        keep_spike_mask = np.isin(some_spikes["unit_index"], keep_unit_indices)

        new_data = dict()
        new_data["waveforms"] = self.data["waveforms"][keep_spike_mask, :, :]

        return new_data

    def _merge_extension_data(self, merges, former_unit_ids):
        new_data = dict()
        new_data["waveforms"] = self.data["waveforms"]
        return new_data

    def get_waveforms_one_unit(
        self,
        unit_id,
        force_dense: bool = False,
    ):
        sorting = self.sorting_analyzer.sorting
        unit_index = sorting.id_to_index(unit_id)
        # spikes = sorting.to_spike_vector()
        # some_spikes = spikes[self.sorting_analyzer.random_spikes_indices]
        some_spikes = self.sorting_analyzer.get_extension("random_spikes").get_random_spikes()
        spike_mask = some_spikes["unit_index"] == unit_index
        wfs = self.data["waveforms"][spike_mask, :, :]

        if self.sorting_analyzer.sparsity is not None:
            chan_inds = self.sorting_analyzer.sparsity.unit_id_to_channel_indices[unit_id]
            wfs = wfs[:, :, : chan_inds.size]
            if force_dense:
                num_channels = self.sorting_analyzer.get_num_channels()
                dense_wfs = np.zeros((wfs.shape[0], wfs.shape[1], num_channels), dtype=wfs.dtype)
                dense_wfs[:, :, chan_inds] = wfs
                wfs = dense_wfs

        return wfs

    def _get_data(self):
        return self.data["waveforms"]


compute_waveforms = ComputeWaveforms.function_factory()
register_result_extension(ComputeWaveforms)


class ComputeTemplates(AnalyzerExtension):
    """
    AnalyzerExtension that computes templates (average, std, median, percentile, ...)

    This depends on the "waveforms" extension (`SortingAnalyzer.compute("waveforms")`)

    When the "waveforms" extension is already computed, then the recording is not needed anymore for this extension.

    Note: by default only the average and std are computed. Other operators (std, median, percentile) can be computed on demand
    after the SortingAnalyzer.compute("templates") and then the data dict is updated on demand.

    Parameters
    ----------
    operators: list[str] | list[(str, float)] (for percentile)
        The operators to compute. Can be "average", "std", "median", "percentile"
        If percentile is used, then the second element of the tuple is the percentile to compute.

    Returns
    -------
    templates: np.ndarray
        The computed templates with shape (num_units, num_samples, num_channels)
    """

    extension_name = "templates"
    depend_on = ["random_spikes|waveforms"]
    need_recording = True
    use_nodepipeline = False
    need_job_kwargs = True

    def _set_params(self, ms_before: float = 1.0, ms_after: float = 2.0, operators=None):
        operators = operators or ["average", "std"]
        assert isinstance(operators, list)
        for operator in operators:
            if isinstance(operator, str):
                assert operator in ("average", "std", "median", "mad")
            else:
                assert isinstance(operator, (list, tuple))
                assert len(operator) == 2
                assert operator[0] == "percentile"

        waveforms_extension = self.sorting_analyzer.get_extension("waveforms")
        if waveforms_extension is not None:
            nbefore = waveforms_extension.nbefore
            nafter = waveforms_extension.nafter
        else:
            nbefore = int(ms_before * self.sorting_analyzer.sampling_frequency / 1000.0)
            nafter = int(ms_after * self.sorting_analyzer.sampling_frequency / 1000.0)

        params = dict(
            operators=operators,
            nbefore=nbefore,
            nafter=nafter,
        )
        return params

    def _run(self, verbose=False, **job_kwargs):
        self.data.clear()

        if self.sorting_analyzer.has_extension("waveforms"):
            self._compute_and_append_from_waveforms(self.params["operators"])
        else:
            for operator in self.params["operators"]:
                if operator not in ("average", "std"):
                    raise ValueError(f"Computing templates with operators {operator} needs the 'waveforms' extension")

            recording = self.sorting_analyzer.recording
            sorting = self.sorting_analyzer.sorting
            unit_ids = sorting.unit_ids

            # retrieve spike vector and the sampling
            some_spikes = self.sorting_analyzer.get_extension("random_spikes").get_random_spikes()

            return_scaled = self.sorting_analyzer.return_scaled

            return_std = "std" in self.params["operators"]
            output = estimate_templates_with_accumulator(
                recording,
                some_spikes,
                unit_ids,
                self.nbefore,
                self.nafter,
                return_scaled=return_scaled,
                return_std=return_std,
                verbose=verbose,
                **job_kwargs,
            )

            # Output of estimate_templates_with_accumulator is either (templates,) or (templates, stds)
            if return_std:
                templates, stds = output
                self.data["average"] = templates
                self.data["std"] = stds
            else:
                self.data["average"] = output

    def _compute_and_append_from_waveforms(self, operators):
        if not self.sorting_analyzer.has_extension("waveforms"):
            raise ValueError(f"Computing templates with operators {operators} needs the 'waveforms' extension")

        unit_ids = self.sorting_analyzer.unit_ids
        channel_ids = self.sorting_analyzer.channel_ids
        waveforms_extension = self.sorting_analyzer.get_extension("waveforms")
        waveforms = waveforms_extension.data["waveforms"]

        num_samples = waveforms.shape[1]

        for operator in operators:
            if isinstance(operator, str) and operator in ("average", "std", "median"):
                key = operator
            elif isinstance(operator, (list, tuple)):
                operator, percentile = operator
                assert operator == "percentile"
                key = f"pencentile_{percentile}"
            else:
                raise ValueError(f"ComputeTemplates: wrong operator {operator}")
            self.data[key] = np.zeros((unit_ids.size, num_samples, channel_ids.size))

        # spikes = self.sorting_analyzer.sorting.to_spike_vector()
        # some_spikes = spikes[self.sorting_analyzer.random_spikes_indices]

        assert self.sorting_analyzer.has_extension(
            "random_spikes"
        ), "compute templates requires the random_spikes extension. You can run sorting_analyzer.get_random_spikes()"
        some_spikes = self.sorting_analyzer.get_extension("random_spikes").get_random_spikes()

        for unit_index, unit_id in enumerate(unit_ids):
            spike_mask = some_spikes["unit_index"] == unit_index
            wfs = waveforms[spike_mask, :, :]
            if wfs.shape[0] == 0:
                continue

            for operator in operators:
                if operator == "average":
                    arr = np.average(wfs, axis=0)
                    key = operator
                elif operator == "std":
                    arr = np.std(wfs, axis=0)
                    key = operator
                elif operator == "median":
                    arr = np.median(wfs, axis=0)
                    key = operator
                elif isinstance(operator, (list, tuple)):
                    operator, percentile = operator
                    arr = np.percentile(wfs, percentile, axis=0)
                    key = f"pencentile_{percentile}"

                if self.sparsity is None:
                    self.data[key][unit_index, :, :] = arr
                else:
                    channel_indices = self.sparsity.unit_id_to_channel_indices[unit_id]
                    self.data[key][unit_index, :, :][:, channel_indices] = arr[:, : channel_indices.size]

    @property
    def nbefore(self):
        return self.params["nbefore"]

    @property
    def nafter(self):
        return self.params["nafter"]

    def _select_extension_data(self, unit_ids):
        keep_unit_indices = np.flatnonzero(np.isin(self.sorting_analyzer.unit_ids, unit_ids))

        new_data = dict()
        for key, arr in self.data.items():
            new_data[key] = arr[keep_unit_indices, :, :]

        return new_data

    def _merge_extension_data(self, merges, former_unit_ids):

        new_unit_ids = self.sorting_analyzer._get_ids_after_merging(merges)
        new_data = dict()
        for key, arr in self.data.items():
            new_data[key] = np.zeros((len(new_unit_ids), arr.shape[1], arr.shape[2]), dtype=arr.dtype)
            for unit_ind, unit_id in enumerate(new_unit_ids):
                if unit_id not in merges.keys():
                    keep_unit_index = np.flatnonzero(np.isin(former_unit_ids, unit_id))
                    new_data[key][unit_ind] = arr[keep_unit_index, :, :]
                else:
                    unit_ids = [unit_id] + list(merges[unit_id])
                    keep_unit_indices = np.flatnonzero(np.isin(former_unit_ids, unit_ids))
                    new_data[key][unit_ind] = arr[keep_unit_indices, :, :].mean(axis=0)

        return new_data

    def _get_data(self, operator="average", percentile=None, outputs="numpy"):
        if operator != "percentile":
            key = operator
        else:
            assert percentile is not None, "You must provide percentile=..."
            key = f"pencentile_{percentile}"

        templates_array = self.data[key]

        if outputs == "numpy":
            return templates_array
        elif outputs == "Templates":
            return Templates(
                templates_array=templates_array,
                sampling_frequency=self.sorting_analyzer.sampling_frequency,
                nbefore=self.nbefore,
                channel_ids=self.sorting_analyzer.channel_ids,
                unit_ids=self.sorting_analyzer.unit_ids,
                probe=self.sorting_analyzer.get_probe(),
            )
        else:
            raise ValueError("outputs must be numpy or Templates")

    def get_templates(self, unit_ids=None, operator="average", percentile=None, save=True, outputs="numpy"):
        """
        Return templates (average, std, median or percentiles) for multiple units.

        If not computed yet then this is computed on demand and optionally saved.

        Parameters
        ----------
        unit_ids: list or None
            Unit ids to retrieve waveforms for
        operator: "average" | "median" | "std" | "percentile", default: "average"
            The operator to compute the templates
        percentile: float, default: None
            Percentile to use for operator="percentile"
        save: bool, default True
            In case, the operator is not computed yet it can be saved to folder or zarr
        outputs: "numpy" | "Templates"
            Whether to return a numpy array or a Templates object

        Returns
        -------
        templates: np.array
            The returned templates (num_units, num_samples, num_channels)
        """
        if operator != "percentile":
            key = operator
        else:
            assert percentile is not None, "You must provide percentile=..."
            key = f"pencentile_{percentile}"

        if key in self.data:
            templates_array = self.data[key]
        else:
            if operator != "percentile":
                self._compute_and_append_from_waveforms([operator])
                self.params["operators"] += [operator]
            else:
                self._compute_and_append_from_waveforms([(operator, percentile)])
                self.params["operators"] += [(operator, percentile)]
            templates_array = self.data[key]

            if save:
                if not self.sorting_analyzer.is_read_only():
                    self.save()

        if unit_ids is not None:
            unit_indices = self.sorting_analyzer.sorting.ids_to_indices(unit_ids)
            templates_array = templates_array[unit_indices, :, :]
        else:
            unit_ids = self.sorting_analyzer.unit_ids

        if outputs == "numpy":
            return templates_array
        elif outputs == "Templates":
            return Templates(
                templates_array=templates_array,
                sampling_frequency=self.sorting_analyzer.sampling_frequency,
                nbefore=self.nbefore,
                channel_ids=self.sorting_analyzer.channel_ids,
                unit_ids=unit_ids,
                probe=self.sorting_analyzer.get_probe(),
                is_scaled=self.sorting_analyzer.return_scaled,
            )
        else:
            raise ValueError("outputs must be numpy or Templates")

    def get_unit_template(self, unit_id, operator="average"):
        """
        Return template for a single unit.

        Parameters
        ----------
        unit_id: str | int
            Unit id to retrieve waveforms for
        operator: str
             The operator to compute the templates

        Returns
        -------
        template: np.array
            The returned template (num_samples, num_channels)
        """

        templates = self.data[operator]
        unit_index = self.sorting_analyzer.sorting.id_to_index(unit_id)

        return np.array(templates[unit_index, :, :])


compute_templates = ComputeTemplates.function_factory()
register_result_extension(ComputeTemplates)


class ComputeNoiseLevels(AnalyzerExtension):
    """
    Computes the noise level associated with each recording channel.

    This function will wraps the `get_noise_levels(recording)` to make the noise levels persistent
    on disk (folder or zarr) as a `WaveformExtension`.
    The noise levels do not depend on the unit list, only the recording, but it is a convenient way to
    retrieve the noise levels directly ine the WaveformExtractor.

    Note that the noise levels can be scaled or not, depending on the `return_scaled` parameter
    of the `SortingAnalyzer`.

    Parameters
    ----------
    sorting_analyzer: SortingAnalyzer
        A SortingAnalyzer object
    **params: dict with additional parameters for the `spikeinterface.get_noise_levels()` function

    Returns
    -------
    noise_levels: np.array
        The noise level vector
    """

    extension_name = "noise_levels"
    depend_on = []
    need_recording = True
    use_nodepipeline = False
    need_job_kwargs = False

    def __init__(self, sorting_analyzer):
        AnalyzerExtension.__init__(self, sorting_analyzer)

    def _set_params(self, num_chunks_per_segment=20, chunk_size=10000, seed=None):
        params = dict(num_chunks_per_segment=num_chunks_per_segment, chunk_size=chunk_size, seed=seed)
        return params

    def _select_extension_data(self, unit_ids):
        # this do not depend on units
        return self.data
<<<<<<< HEAD
    
    def _merge_extension_data(self, merges, former_unit_ids):
=======

    def _merge_extension_data(self, merges):
>>>>>>> f05b96c4
        # this do not depend on units
        return self.data

    def _run(self, verbose=False):
        self.data["noise_levels"] = get_noise_levels(
            self.sorting_analyzer.recording, return_scaled=self.sorting_analyzer.return_scaled, **self.params
        )

    def _get_data(self):
        return self.data["noise_levels"]


register_result_extension(ComputeNoiseLevels)
compute_noise_levels = ComputeNoiseLevels.function_factory()<|MERGE_RESOLUTION|>--- conflicted
+++ resolved
@@ -608,13 +608,8 @@
     def _select_extension_data(self, unit_ids):
         # this do not depend on units
         return self.data
-<<<<<<< HEAD
     
     def _merge_extension_data(self, merges, former_unit_ids):
-=======
-
-    def _merge_extension_data(self, merges):
->>>>>>> f05b96c4
         # this do not depend on units
         return self.data
 
