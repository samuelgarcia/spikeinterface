--- conflicted
+++ resolved
@@ -908,16 +908,7 @@
                 self.extensions[extension_name] = extension_instance
                 if save:
                     extension_instance.save()
-<<<<<<< HEAD
     
-=======
-
-    # def _delete_extensions_depencies(self, extension_names):
-    #     # delete already computed dependencies that depend on a new computation
-    #     to_delete = []
-    #     for
-
->>>>>>> 9401558d
     def get_saved_extension_names(self):
         """
         Get extension saved in folder or zarr that can be loaded.
