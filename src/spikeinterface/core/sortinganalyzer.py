--- conflicted
+++ resolved
@@ -810,7 +810,6 @@
         **job_kwargs,
     ) -> "SortingAnalyzer":
         """
-<<<<<<< HEAD
         This method is equivalent to `save_as()`but with a list of merges that have to be achieved.
         Merges units by creating a new sorting analyzer object in a new folder with appropriate merges
 
@@ -844,47 +843,6 @@
         -------
         analyzer :  SortingAnalyzer
             The newly create sorting_analyzer with the selected units
-=======
-                This method is equivalent to `save_as()`but with a list of merges that have to be achieved.
-                Merges units by creating a new sorting analyzer object in a new folder with appropriate merges
-
-                Extensions are also updated to display the merged unit ids.
-
-                Parameters
-                ----------
-                units_to_merge : list/tuple of lists/tuples
-                    A list of lists for every merge group. Each element needs to have at least two elements (two units to merge),
-                    but it can also have more (merge multiple units at once).
-                new_unit_ids : None or list
-                    A new unit_ids for merged units. If given, it needs to have the same length as `units_to_merge`. If None,
-                    merged units will have the first unit_id of every lists of merges
-                censor_ms : None or float
-                    When merging units, any spikes violating this refractory period will be discarded. Default is None
-        <<<<<<< HEAD
-                merging_mode : "soft" can be in ["soft", "hard"]
-                    How merges are performed. In the "soft" mode, merges will be approximated, with no reloading of the
-                    waveforms. This will lead to approximations. If "hard", recomputations are accuratly performed,
-        =======
-                merging_mode : "soft" can be in ["soft", "hard", "recompute"]
-                    How merges are performed. In the "soft" mode, merges will be approximated, with no reloading of the
-                    waveforms. This will lead to approximations. If "hard", recomputations are accuratly performed,
-        >>>>>>> dfcc8a1251e417d30bb5111af8a509f75af8054e
-                    reloading waveforms if needed
-                sparsity_overlap : float, default 0.75
-                    The percentage of overlap that units should share in order to accept merges. If this criteria is not
-                    achieved, soft merging will not be possible
-                folder : Path or None
-                    The new folder where selected waveforms are copied
-                format : "auto" | "binary_folder" | "zarr"
-                    The format of the folder.
-                verbose:
-
-
-                Returns
-                -------
-                analyzer :  SortingAnalyzer
-                    The newly create sorting_analyzer with the selected units
->>>>>>> 1f6b8c38
         """
 
         assert merging_mode in ["soft", "hard"], "Merging mode should be either soft or hard"
