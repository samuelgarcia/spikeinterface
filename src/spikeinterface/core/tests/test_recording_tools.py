--- conflicted
+++ resolved
@@ -33,18 +33,20 @@
 
     noise_levels = get_noise_levels(rec, return_scaled=True, method="std")
 
-def test_get_noise_levels_output():
-
     # Generate a recording following a gaussian distribution to check the result of get_noise.
     std = 6.0
-<<<<<<< HEAD
     traces = np.random.normal(loc=10.0, scale=std, size=(1_000_000, 2))
     recording = NumpyRecording(traces, 30000)
 
     assert np.all(noise_levels_1 == noise_levels_2)
     assert np.allclose(get_noise_levels(recording, return_scaled=False), [std, std], rtol=1e-2, atol=1e-3)
     assert np.allclose(get_noise_levels(recording, method="std", return_scaled=False), [std, std], rtol=1e-2, atol=1e-3)
-=======
+
+
+def test_get_noise_levels_output():
+
+    # Generate a recording following a gaussian distribution to check the result of get_noise.
+    std = 6.0
     seed = 0 
     rng = np.random.default_rng(seed=seed)
     num_channels = 2
@@ -58,7 +60,6 @@
     
     std_estimated_with_std = get_noise_levels(recording, method="std", return_scaled=False, chunk_size=1_000)
     assert np.allclose(std_estimated_with_std, [std, std], rtol=1e-2, atol=1e-3)
->>>>>>> 9adf60bc
 
 
 
