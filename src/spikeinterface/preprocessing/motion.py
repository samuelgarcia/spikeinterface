from __future__ import annotations

import numpy as np
import json
import shutil
from pathlib import Path
import time

from spikeinterface.core import get_noise_levels, fix_job_kwargs
from spikeinterface.core.job_tools import _shared_job_kwargs_doc
from spikeinterface.core.core_tools import SIJsonEncoder
from spikeinterface.core.job_tools import _shared_job_kwargs_doc

motion_options_preset = {
    # This preset should be the most acccurate
    "nonrigid_accurate": {
        "doc": "method by Paninski lab (monopolar_triangulation + decentralized)",
        "detect_kwargs": dict(
            method="locally_exclusive",
            peak_sign="neg",
            detect_threshold=8.0,
            exclude_sweep_ms=0.1,
            radius_um=50,
        ),
        "select_kwargs": dict(),
        "localize_peaks_kwargs": dict(
            method="monopolar_triangulation",
            radius_um=75.0,
            max_distance_um=150.0,
            optimizer="minimize_with_log_penality",
            enforce_decrease=True,
            # feature="peak_voltage",
            feature="ptp",
        ),
        "estimate_motion_kwargs": dict(
            method="decentralized",
            direction="y",
            bin_duration_s=2.0,
            rigid=False,
            bin_um=5.0,
            margin_um=0.0,
            # win_shape="gaussian",
            # win_step_um=50.0,
            # win_sigma_um=150.0,
            win_shape="gaussian",
            win_step_um=100.0,
            win_sigma_um=200.0,
            histogram_depth_smooth_um=5.0,
            histogram_time_smooth_s=None,
            pairwise_displacement_method="conv",
            max_displacement_um=100.0,
            weight_scale="linear",
            error_sigma=0.2,
            conv_engine=None,
            torch_device=None,
            batch_size=1,
            corr_threshold=0.0,
            time_horizon_s=None,
            convergence_method="lsmr",
            soft_weights=False,
            normalized_xcorr=True,
            centered_xcorr=True,
            temporal_prior=True,
            spatial_prior=False,
            force_spatial_median_continuity=False,
            reference_displacement="median",
            reference_displacement_time_s=0,
            robust_regression_sigma=2,
            weight_with_amplitude=False,
        ),
        "interpolate_motion_kwargs": dict(
            border_mode="remove_channels", spatial_interpolation_method="kriging", sigma_um=20.0, p=2
        ),
    },
    "nonrigid_fast_and_accurate": {
        "doc": "mixed methods by KS & Paninski lab (grid_convolution + decentralized)",
        "detect_kwargs": dict(
            method="locally_exclusive",
            peak_sign="neg",
            detect_threshold=8.0,
            exclude_sweep_ms=0.5,
            radius_um=50,
        ),
        "select_kwargs": dict(),
        "localize_peaks_kwargs": dict(
            method="grid_convolution",
            radius_um=40.0,
            upsampling_um=5.0,
            sigma_ms=0.25,
            margin_um=30.0,
            prototype=None,
            percentile=5.0,
        ),
        "estimate_motion_kwargs": dict(
            method="decentralized",
            direction="y",
            bin_duration_s=2.0,
            rigid=False,
            bin_um=5.0,
            margin_um=0.0,
            # win_shape="gaussian",
            # win_step_um=50.0,
            # win_sigma_um=150.0,
            win_shape="gaussian",
            win_step_um=100.0,
            win_sigma_um=200.0,
            histogram_depth_smooth_um=5.0,
            histogram_time_smooth_s=None,
            pairwise_displacement_method="conv",
            max_displacement_um=100.0,
            weight_scale="linear",
            error_sigma=0.2,
            conv_engine=None,
            torch_device=None,
            batch_size=1,
            corr_threshold=0.0,
            time_horizon_s=None,
            convergence_method="lsmr",
            soft_weights=False,
            normalized_xcorr=True,
            centered_xcorr=True,
            temporal_prior=True,
            spatial_prior=False,
            force_spatial_median_continuity=False,
            reference_displacement="median",
            reference_displacement_time_s=0,
            robust_regression_sigma=2,
            weight_with_amplitude=False,
        ),
        "interpolate_motion_kwargs": dict(
            border_mode="remove_channels", spatial_interpolation_method="kriging", sigma_um=20.0, p=2
        ),
    },
    # This preset is a super fast rigid estimation with center of mass
    "rigid_fast": {
        "doc": "Rigid and not super accurate but fast. Use center of mass.",
        "detect_kwargs": dict(
            method="locally_exclusive",
            peak_sign="neg",
            detect_threshold=8.0,
            exclude_sweep_ms=0.1,
            radius_um=50,
        ),
        "select_kwargs": dict(),
        "localize_peaks_kwargs": dict(
            method="center_of_mass",
            radius_um=75.0,
            feature="ptp",
        ),
        "estimate_motion_kwargs": dict(
            method="decentralized",
            bin_duration_s=10.0,
            rigid=True,
        ),
        "interpolate_motion_kwargs": dict(
            border_mode="remove_channels", spatial_interpolation_method="kriging", sigma_um=20.0, p=2
        ),
    },
    # This preset try to mimic kilosort2.5 motion estimator
    "kilosort_like": {
        "doc": "Mimic the drift correction of kilosort (grid_convolution + iterative_template)",
        "detect_kwargs": dict(
            method="locally_exclusive",
            peak_sign="neg",
            detect_threshold=8.0,
            exclude_sweep_ms=0.1,
            radius_um=50,
        ),
        "select_kwargs": dict(),
        "localize_peaks_kwargs": dict(
            method="grid_convolution",
            radius_um=40.0,
            upsampling_um=5.0,
            weight_method={"mode": "gaussian_2d", "sigma_list_um": np.linspace(5, 25, 5)},
            sigma_ms=0.25,
            margin_um=30.0,
            prototype=None,
            percentile=5.0,
        ),
        "estimate_motion_kwargs": dict(
            method="iterative_template",
            bin_duration_s=2.0,
            rigid=False,
            win_step_um=50.0,
            win_sigma_um=150.0,
            margin_um=0,
            win_shape="rect",
        ),
        "interpolate_motion_kwargs": dict(
            border_mode="force_extrapolate", spatial_interpolation_method="kriging", sigma_um=20.0, p=2
        ),
    },
    # empty preset
    "": {
        "detect_kwargs": {},
        "select_kwargs": {},
        "localize_peaks_kwargs": {},
        "estimate_motion_kwargs": {},
        "interpolate_motion_kwargs": {},
    },
}


def correct_motion(
    recording,
    preset="nonrigid_accurate",
    folder=None,
    overwrite=False,
    output_motion_info=False,
    overwrite=False,
    detect_kwargs={},
    select_kwargs={},
    localize_peaks_kwargs={},
    estimate_motion_kwargs={},
    interpolate_motion_kwargs={},
    **job_kwargs,
):
    """
    High-level function that estimates the motion and interpolates the recording.

    This function has some intermediate steps that can be controlled one by one with parameters:
      * detect peaks
      * (optional) sub-sample peaks to speed up the localization
      * localize peaks
      * estimate the motion
      * create and return a `InterpolateMotionRecording` recording object

    Even if this function is convinient, we recommend to run all step separately for fine tuning.

    Optionally, this function can create a folder with files and figures ready to check.

    This function depends on several modular components of :py:mod:`spikeinterface.sortingcomponents`.

    If select_kwargs is None then all peak are used for localized.

    The recording must be preprocessed (filter and denoised at least), and we recommend to not use whithening before motion
    estimation.

    Parameters for each step are handled as separate dictionaries.
    For more information please check the documentation of the following functions:

      * :py:func:`~spikeinterface.sortingcomponents.peak_detection.detect_peaks`
      * :py:func:`~spikeinterface.sortingcomponents.peak_selection.select_peaks`
      * :py:func:`~spikeinterface.sortingcomponents.peak_localization.localize_peaks`
      * :py:func:`~spikeinterface.sortingcomponents.motion_estimation.estimate_motion`
      * :py:func:`~spikeinterface.sortingcomponents.motion_interpolation.interpolate_motion`


    Possible presets : {}

    Parameters
    ----------
    recording : RecordingExtractor
        The recording extractor to be transformed
    preset : str, default: "nonrigid_accurate"
        The preset name
    folder : Path str or None, default: None
        If not None then intermediate motion info are saved into a folder
    overwrite : bool, default False
        If folder is not None and already existing, should we overwrite
    output_motion_info : bool, default: False
        If True, then the function returns a `motion_info` dictionary that contains variables
        to check intermediate steps (motion_histogram, non_rigid_windows, pairwise_displacement)
        This dictionary is the same when reloaded from the folder
    overwrite : bool, default: False
        If True and folder is given, overwrite the folder if it already exists
    detect_kwargs : dict
        Optional parameters to overwrite the ones in the preset for "detect" step.
    select_kwargs : dict
        If not None, optional parameters to overwrite the ones in the preset for "select" step.
        If None, the "select" step is skipped.
    localize_peaks_kwargs : dict
        Optional parameters to overwrite the ones in the preset for "localize" step.
    estimate_motion_kwargs : dict
        Optional parameters to overwrite the ones in the preset for "estimate_motion" step.
    interpolate_motion_kwargs : dict
        Optional parameters to overwrite the ones in the preset for "detect" step.

    {}

    Returns
    -------
    recording_corrected : Recording
        The motion corrected recording
    motion_info : dict
        Optional output if `output_motion_info=True`. The key "motion" holds the Motion object.
    """
    # local import are important because "sortingcomponents" is not important by default
    from spikeinterface.sortingcomponents.peak_detection import detect_peaks, detect_peak_methods
    from spikeinterface.sortingcomponents.peak_selection import select_peaks
    from spikeinterface.sortingcomponents.peak_localization import localize_peaks, localize_peak_methods
    from spikeinterface.sortingcomponents.motion_estimation import estimate_motion
    from spikeinterface.sortingcomponents.motion_interpolation import InterpolateMotionRecording
    from spikeinterface.core.node_pipeline import ExtractDenseWaveforms, run_node_pipeline

    # get preset params and update if necessary
    params = motion_options_preset[preset]
    detect_kwargs = dict(params["detect_kwargs"], **detect_kwargs)
    select_kwargs = dict(params["select_kwargs"], **select_kwargs)
    localize_peaks_kwargs = dict(params["localize_peaks_kwargs"], **localize_peaks_kwargs)
    estimate_motion_kwargs = dict(params["estimate_motion_kwargs"], **estimate_motion_kwargs)
    interpolate_motion_kwargs = dict(params["interpolate_motion_kwargs"], **interpolate_motion_kwargs)
    do_selection = len(select_kwargs) > 0

    # params
    parameters = dict(
        detect_kwargs=detect_kwargs,
        select_kwargs=select_kwargs,
        localize_peaks_kwargs=localize_peaks_kwargs,
        estimate_motion_kwargs=estimate_motion_kwargs,
        interpolate_motion_kwargs=interpolate_motion_kwargs,
        job_kwargs=job_kwargs,
        sampling_frequency=recording.sampling_frequency,
    )

    if output_motion_info:
        motion_info = {}
    else:
        motion_info = None

    job_kwargs = fix_job_kwargs(job_kwargs)
    noise_levels = get_noise_levels(recording, return_scaled=False)

<<<<<<< HEAD
    if folder is not None:
        folder = Path(folder)
        if overwrite:
            if folder.is_dir():
                import shutil

                shutil.rmtree(folder)
        else:
            assert not folder.is_dir(), f"Folder {folder} already exists"

        folder.mkdir(exist_ok=True, parents=True)

        (folder / "parameters.json").write_text(json.dumps(parameters, indent=4, cls=SIJsonEncoder), encoding="utf8")
        if recording.check_serializability("json"):
            recording.dump_to_json(folder / "recording.json")

=======
>>>>>>> 4539550f
    if not do_selection:
        # maybe do this directly in the folder when not None, but might be slow on external storage
        gather_mode = "memory"
        # node detect
        method = detect_kwargs.pop("method", "locally_exclusive")
        method_class = detect_peak_methods[method]
        node0 = method_class(recording, **detect_kwargs)

        node1 = ExtractDenseWaveforms(recording, parents=[node0], ms_before=0.1, ms_after=0.3)

        # node detect + localize
        method = localize_peaks_kwargs.pop("method", "center_of_mass")
        method_class = localize_peak_methods[method]
        node2 = method_class(recording, parents=[node0, node1], return_output=True, **localize_peaks_kwargs)
        pipeline_nodes = [node0, node1, node2]
        t0 = time.perf_counter()
        peaks, peak_locations = run_node_pipeline(
            recording,
            pipeline_nodes,
            job_kwargs,
            job_name="detect and localize",
            gather_mode=gather_mode,
            gather_kwargs=None,
            squeeze_output=False,
            folder=None,
            names=None,
        )
        t1 = time.perf_counter()
        run_times = dict(
            detect_and_localize=t1 - t0,
        )
    else:
        # localization is done after select_peaks()
        pipeline_nodes = None

        t0 = time.perf_counter()
        peaks = detect_peaks(recording, noise_levels=noise_levels, pipeline_nodes=None, **detect_kwargs, **job_kwargs)
        t1 = time.perf_counter()
        # salect some peaks
        peaks = select_peaks(peaks, **select_kwargs, **job_kwargs)
        t2 = time.perf_counter()
        peak_locations = localize_peaks(recording, peaks, **localize_peaks_kwargs, **job_kwargs)
        t3 = time.perf_counter()

        run_times = dict(
            detect_peaks=t1 - t0,
            select_peaks=t2 - t1,
            localize_peaks=t3 - t2,
        )

    t0 = time.perf_counter()
    motion = estimate_motion(recording, peaks, peak_locations, **estimate_motion_kwargs)
    t1 = time.perf_counter()
    run_times["estimate_motion"] = t1 - t0

    recording_corrected = InterpolateMotionRecording(recording, motion, **interpolate_motion_kwargs)

    motion_info = dict(
        parameters=parameters,
        run_times=run_times,
        peaks=peaks,
        peak_locations=peak_locations,
        motion=motion,
    )
    if folder is not None:
        save_motion_info(motion_info, folder, overwrite=overwrite)

    if output_motion_info:
        return recording_corrected, motion_info
    else:
        return recording_corrected


_doc_presets = "\n"
for k, v in motion_options_preset.items():
    if k == "":
        continue
    doc = v["doc"]
    _doc_presets = _doc_presets + f"      * {k}: {doc}\n"

correct_motion.__doc__ = correct_motion.__doc__.format(_doc_presets, _shared_job_kwargs_doc)


def save_motion_info(motion_info, folder, overwrite=False):
    folder = Path(folder)
    if folder.is_dir():
        if not overwrite:
            raise FileExistsError(f"Folder {folder} already exists. Use `overwrite=True` to overwrite.")
        else:
            shutil.rmtree(folder)
    folder.mkdir(exist_ok=True, parents=True)

    (folder / "parameters.json").write_text(
        json.dumps(motion_info["parameters"], indent=4, cls=SIJsonEncoder), encoding="utf8"
    )
    (folder / "run_times.json").write_text(json.dumps(motion_info["run_times"], indent=4), encoding="utf8")

    np.save(folder / "peaks.npy", motion_info["peaks"])
    np.save(folder / "peak_locations.npy", motion_info["peak_locations"])
    motion_info["motion"].save(folder / "motion")


def load_motion_info(folder):
    from spikeinterface.sortingcomponents.motion_utils import Motion

    folder = Path(folder)

    motion_info = {}

    with open(folder / "parameters.json") as f:
        motion_info["parameters"] = json.load(f)

    with open(folder / "run_times.json") as f:
        motion_info["run_times"] = json.load(f)

    array_names = ("peaks", "peak_locations")
    for name in array_names:
        if (folder / f"{name}.npy").exists():
            motion_info[name] = np.load(folder / f"{name}.npy")
        else:
            motion_info[name] = None

    motion_info["motion"] = Motion.load(folder / "motion")

    return motion_info<|MERGE_RESOLUTION|>--- conflicted
+++ resolved
@@ -205,7 +205,6 @@
     recording,
     preset="nonrigid_accurate",
     folder=None,
-    overwrite=False,
     output_motion_info=False,
     overwrite=False,
     detect_kwargs={},
@@ -321,25 +320,6 @@
     job_kwargs = fix_job_kwargs(job_kwargs)
     noise_levels = get_noise_levels(recording, return_scaled=False)
 
-<<<<<<< HEAD
-    if folder is not None:
-        folder = Path(folder)
-        if overwrite:
-            if folder.is_dir():
-                import shutil
-
-                shutil.rmtree(folder)
-        else:
-            assert not folder.is_dir(), f"Folder {folder} already exists"
-
-        folder.mkdir(exist_ok=True, parents=True)
-
-        (folder / "parameters.json").write_text(json.dumps(parameters, indent=4, cls=SIJsonEncoder), encoding="utf8")
-        if recording.check_serializability("json"):
-            recording.dump_to_json(folder / "recording.json")
-
-=======
->>>>>>> 4539550f
     if not do_selection:
         # maybe do this directly in the folder when not None, but might be slow on external storage
         gather_mode = "memory"
