--- conflicted
+++ resolved
@@ -377,11 +377,7 @@
     sigma_ms=0.25,
     margin_um=50,
     prototype=None,
-<<<<<<< HEAD
-    percentile=5,
-=======
     percentile=20,
->>>>>>> 8a1ca30f
     sparsity_threshold=None,
 ):
     """
