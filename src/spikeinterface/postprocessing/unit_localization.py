import warnings

import numpy as np


try:
    import numba

    HAVE_NUMBA = True
except ImportError:
    HAVE_NUMBA = False

from ..core import compute_sparsity
from ..core.waveform_extractor import WaveformExtractor, BaseWaveformExtractorExtension
from ..core.template_tools import get_template_extremum_channel


dtype_localize_by_method = {
    "center_of_mass": [("x", "float64"), ("y", "float64")],
    "grid_convolution": [("x", "float64"), ("y", "float64"), ("z", "float64")],
    "peak_channel": [("x", "float64"), ("y", "float64")],
    "monopolar_triangulation": [("x", "float64"), ("y", "float64"), ("z", "float64"), ("alpha", "float64")],
}

possible_localization_methods = list(dtype_localize_by_method.keys())


class UnitLocationsCalculator(BaseWaveformExtractorExtension):
    """
    Comput unit locations from WaveformExtractor.

    Parameters
    ----------
    waveform_extractor: WaveformExtractor
        A waveform extractor object
    """

    extension_name = "unit_locations"

    def __init__(self, waveform_extractor):
        BaseWaveformExtractorExtension.__init__(self, waveform_extractor)

    def _set_params(self, method="center_of_mass", method_kwargs={}):
        params = dict(method=method, method_kwargs=method_kwargs)
        return params

    def _select_extension_data(self, unit_ids):
        unit_inds = self.waveform_extractor.sorting.ids_to_indices(unit_ids)
        new_unit_location = self._extension_data["unit_locations"][unit_inds]
        return dict(unit_locations=new_unit_location)

    def _run(self, **job_kwargs):
        method = self._params["method"]
        method_kwargs = self._params["method_kwargs"]

        assert method in possible_localization_methods

        if method == "center_of_mass":
            unit_location = compute_center_of_mass(self.waveform_extractor, **method_kwargs)
        elif method == "grid_convolution":
            unit_location = compute_grid_convolution(self.waveform_extractor, **method_kwargs)
        elif method == "monopolar_triangulation":
            unit_location = compute_monopolar_triangulation(self.waveform_extractor, **method_kwargs)
        self._extension_data["unit_locations"] = unit_location

    def get_data(self, outputs="numpy"):
        """
        Get the computed unit locations.

        Parameters
        ----------
        outputs : "numpy" | "by_unit", default: "numpy"
            The output format

        Returns
        -------
        unit_locations : np.array or dict
            The unit locations as a Nd array (outputs="numpy") or
            as a dict with units as key and locations as values.
        """
        if outputs == "numpy":
            return self._extension_data["unit_locations"]

        elif outputs == "by_unit":
            locations_by_unit = {}
            for unit_ind, unit_id in enumerate(self.waveform_extractor.sorting.unit_ids):
                locations_by_unit[unit_id] = self._extension_data["unit_locations"][unit_ind]
            return locations_by_unit

    @staticmethod
    def get_extension_function():
        return compute_unit_locations


WaveformExtractor.register_extension(UnitLocationsCalculator)


def compute_unit_locations(
    waveform_extractor, load_if_exists=False, method="monopolar_triangulation", outputs="numpy", **method_kwargs
):
    """
    Localize units in 2D or 3D with several methods given the template.

    Parameters
    ----------
    waveform_extractor: WaveformExtractor
        A waveform extractor object
    load_if_exists : bool, default: False
        Whether to load precomputed unit locations, if they already exist
    method: "center_of_mass" | "monopolar_triangulation" | "grid_convolution", default: "center_of_mass"
        The method to use for localization
    outputs: "numpy" | "by_unit", default: "numpy"
        The output format
    method_kwargs:
        Other kwargs depending on the method

    Returns
    -------
    unit_locations: np.array
        unit location with shape (num_unit, 2) or (num_unit, 3) or (num_unit, 3) (with alpha)
    """
    if load_if_exists and waveform_extractor.is_extension(UnitLocationsCalculator.extension_name):
        ulc = waveform_extractor.load_extension(UnitLocationsCalculator.extension_name)
    else:
        ulc = UnitLocationsCalculator(waveform_extractor)
        ulc.set_params(method=method, method_kwargs=method_kwargs)
        ulc.run()

    unit_locations = ulc.get_data(outputs=outputs)
    return unit_locations


def make_initial_guess_and_bounds(wf_data, local_contact_locations, max_distance_um, initial_z=20):
    # constant for initial guess and bounds
    ind_max = np.argmax(wf_data)
    max_ptp = wf_data[ind_max]
    max_alpha = max_ptp * max_distance_um

    # initial guess is the center of mass
    com = np.sum(wf_data[:, np.newaxis] * local_contact_locations, axis=0) / np.sum(wf_data)
    x0 = np.zeros(4, dtype="float32")
    x0[:2] = com
    x0[2] = initial_z
    initial_alpha = np.sqrt(np.sum((com - local_contact_locations[ind_max, :]) ** 2) + initial_z**2) * max_ptp
    x0[3] = initial_alpha

    # bounds depend on initial guess
    bounds = (
        [x0[0] - max_distance_um, x0[1] - max_distance_um, 1, 0],
        [x0[0] + max_distance_um, x0[1] + max_distance_um, max_distance_um * 10, max_alpha],
    )

    return x0, bounds


def solve_monopolar_triangulation(wf_data, local_contact_locations, max_distance_um, optimizer):
    import scipy.optimize

    x0, bounds = make_initial_guess_and_bounds(wf_data, local_contact_locations, max_distance_um)

    if optimizer == "least_square":
        args = (wf_data, local_contact_locations)
        try:
            output = scipy.optimize.least_squares(estimate_distance_error, x0=x0, bounds=bounds, args=args)
            return tuple(output["x"])
        except Exception as e:
            print(f"scipy.optimize.least_squares error: {e}")
            return (np.nan, np.nan, np.nan, np.nan)

    if optimizer == "minimize_with_log_penality":
        x0 = x0[:3]
        bounds = [(bounds[0][0], bounds[1][0]), (bounds[0][1], bounds[1][1]), (bounds[0][2], bounds[1][2])]
        max_data = wf_data.max()
        args = (wf_data, local_contact_locations, max_data)
        try:
            output = scipy.optimize.minimize(estimate_distance_error_with_log, x0=x0, bounds=bounds, args=args)
            # final alpha
            q = data_at(*output["x"], 1.0, local_contact_locations)
            alpha = (wf_data * q).sum() / np.square(q).sum()
            return (*output["x"], alpha)
        except Exception as e:
            print(f"scipy.optimize.minimize error: {e}")
            return (np.nan, np.nan, np.nan, np.nan)


# ----
# optimizer "least_square"


def estimate_distance_error(vec, wf_data, local_contact_locations):
    # vec dims ar (x, y, z amplitude_factor)
    # given that for contact_location x=dim0 + z=dim1 and y is orthogonal to probe
    dist = np.sqrt(((local_contact_locations - vec[np.newaxis, :2]) ** 2).sum(axis=1) + vec[2] ** 2)
    data_estimated = vec[3] / dist
    err = wf_data - data_estimated
    return err


# ----
# optimizer "minimize_with_log_penality"


def data_at(x, y, z, alpha, local_contact_locations):
    return alpha / np.sqrt(
        np.square(x - local_contact_locations[:, 0]) + np.square(y - local_contact_locations[:, 1]) + np.square(z)
    )


def estimate_distance_error_with_log(vec, wf_data, local_contact_locations, max_data):
    x, y, z = vec
    q = data_at(x, y, z, 1.0, local_contact_locations)
    alpha = (q * wf_data / max_data).sum() / (q * q).sum()
    err = (
        np.square(wf_data / max_data - data_at(x, y, z, alpha, local_contact_locations)).mean()
        - np.log1p(10.0 * z) / 10000.0
    )
    return err


def compute_monopolar_triangulation(
    waveform_extractor,
    optimizer="minimize_with_log_penality",
    radius_um=75,
    max_distance_um=1000,
    return_alpha=False,
    enforce_decrease=False,
    feature="ptp",
):
    """
    Localize unit with monopolar triangulation.
    This method is from Julien Boussard, Erdem Varol and Charlie Windolf
    https://www.biorxiv.org/content/10.1101/2021.11.05.467503v1

    There are 2 implementations of the 2 optimizer variants:
      * https://github.com/int-brain-lab/spikes_localization_registration/blob/main/localization_pipeline/localizer.py
      * https://github.com/cwindolf/spike-psvae/blob/main/spike_psvae/localization.py

    Important note about axis:
      * x/y are dimmension on the probe plane (dim0, dim1)
      * y is the depth by convention
      * z it the orthogonal axis to the probe plan (dim2)

    Code from Erdem, Julien and Charlie do not use the same convention!!!


    Parameters
    ----------
    waveform_extractor:WaveformExtractor
        A waveform extractor object
    method: "least_square" | "minimize_with_log_penality", default: "least_square"
       The optimizer to use
    radius_um: float, default: 75
        For channel sparsity
    max_distance_um: float, default: 1000
        to make bounddary in x, y, z and also for alpha
    return_alpha: bool, default: False
        Return or not the alpha value
    enforce_decrease : bool, default: False
        Enforce spatial decreasingness for PTP vectors
    feature: "ptp" | "energy" | "peak_voltage", default: "ptp"
        The available features to consider for estimating the position via
        monopolar triangulation are peak-to-peak amplitudes ("ptp", default),
        energy ("energy", as L2 norm) or voltages at the center of the waveform
        ("peak_voltage")

    Returns
    -------
    unit_location: np.array
        3d or 4d, x, y, z, alpha
        alpha is the amplitude at source estimation
    """
    assert optimizer in ("least_square", "minimize_with_log_penality")

    assert feature in ["ptp", "energy", "peak_voltage"], f"{feature} is not a valid feature"
    unit_ids = waveform_extractor.sorting.unit_ids

    contact_locations = waveform_extractor.get_channel_locations()
    nbefore = waveform_extractor.nbefore

    sparsity = compute_sparsity(waveform_extractor, method="radius", radius_um=radius_um)
    templates = waveform_extractor.get_all_templates(mode="average")

    if enforce_decrease:
        neighbours_mask = np.zeros((templates.shape[0], templates.shape[2]), dtype=bool)
        for i, unit_id in enumerate(unit_ids):
            chan_inds = sparsity.unit_id_to_channel_indices[unit_id]
            neighbours_mask[i, chan_inds] = True
        enforce_decrease_radial_parents = make_radial_order_parents(contact_locations, neighbours_mask)
        best_channels = get_template_extremum_channel(waveform_extractor, outputs="index")

    unit_location = np.zeros((unit_ids.size, 4), dtype="float64")
    for i, unit_id in enumerate(unit_ids):
        chan_inds = sparsity.unit_id_to_channel_indices[unit_id]
        local_contact_locations = contact_locations[chan_inds, :]

        # wf is (nsample, nchan) - chann is only nieghboor
        wf = templates[i, :, :][:, chan_inds]
        if feature == "ptp":
            wf_data = wf.ptp(axis=0)
        elif feature == "energy":
            wf_data = np.linalg.norm(wf, axis=0)
        elif feature == "peak_voltage":
            wf_data = np.abs(wf[nbefore])

        # if enforce_decrease:
        #    enforce_decrease_shells_data(
        #        wf_data, best_channels[unit_id], enforce_decrease_radial_parents, in_place=True
        #    )

        unit_location[i] = solve_monopolar_triangulation(wf_data, local_contact_locations, max_distance_um, optimizer)

    if not return_alpha:
        unit_location = unit_location[:, :3]

    return unit_location


def compute_center_of_mass(waveform_extractor, peak_sign="neg", radius_um=75, feature="ptp"):
    """
    Computes the center of mass (COM) of a unit based on the template amplitudes.

    Parameters
    ----------
    waveform_extractor: WaveformExtractor
        The waveform extractor
    peak_sign: "neg" | "pos" | "both", default: "neg"
        Sign of the template to compute best channels
    radius_um: float
        Radius to consider in order to estimate the COM
    feature: "ptp" | "mean" | "energy" | "peak_voltage", default: "ptp"
        Feature to consider for computation

    Returns
    -------
    unit_location: np.array
    """
    unit_ids = waveform_extractor.sorting.unit_ids

    recording = waveform_extractor.recording
    contact_locations = recording.get_channel_locations()

    assert feature in ["ptp", "mean", "energy", "peak_voltage"], f"{feature} is not a valid feature"

    sparsity = compute_sparsity(waveform_extractor, peak_sign=peak_sign, method="radius", radius_um=radius_um)
    templates = waveform_extractor.get_all_templates(mode="average")

    unit_location = np.zeros((unit_ids.size, 2), dtype="float64")
    for i, unit_id in enumerate(unit_ids):
        chan_inds = sparsity.unit_id_to_channel_indices[unit_id]
        local_contact_locations = contact_locations[chan_inds, :]

        wf = templates[i, :, :]

        if feature == "ptp":
            wf_data = (wf[:, chan_inds]).ptp(axis=0)
        elif feature == "mean":
            wf_data = (wf[:, chan_inds]).mean(axis=0)
        elif feature == "energy":
            wf_data = np.linalg.norm(wf[:, chan_inds], axis=0)
        elif feature == "peak_voltage":
            wf_data = wf[waveform_extractor.nbefore, chan_inds]

        # center of mass
        com = np.sum(wf_data[:, np.newaxis] * local_contact_locations, axis=0) / np.sum(wf_data)
        unit_location[i, :] = com

    return unit_location


@np.errstate(divide="ignore", invalid="ignore")
def compute_grid_convolution(
    waveform_extractor,
    peak_sign="neg",
    radius_um=40.0,
    upsampling_um=5,
<<<<<<< HEAD
    depth_um=np.linspace(5, 100.0, 5),
=======
    depth_um=np.linspace(5, 100.0, 10),
>>>>>>> b637de49
    decay_power=1,
    sigma_ms=0.25,
    margin_um=50,
    prototype=None,
    percentile=5,
    sparsity_threshold=0.05,
):
    """
    Estimate the positions of the templates from a large grid of fake templates

    Parameters
    ----------
    waveform_extractor: WaveformExtractor
        The waveform extractor
    peak_sign: "neg" | "pos" | "both", default: "neg"
        Sign of the template to compute best channels
    radius_um: float, default: 40.0
        Radius to consider for the fake templates
    upsampling_um: float, default: 5
        Upsampling resolution for the grid of templates
    depth_um: np.array, default: np.linspace(5, 100.0, 5)
        Putative depth of the fake templates
    decay_power: float, default: 1
        The decay power as function of the distances for the amplitudes
    sigma_ms: float, default: 0.25
        The temporal decay of the fake templates
    margin_um: float, default: 50
        The margin for the grid of fake templates
    prototype: np.array or None, default: None
        Fake waveforms for the templates. If None, generated as Gaussian
    percentile: float, default: 10
        The percentage  in [0, 100] of the best scalar products kept to
        estimate the position
    sparsity_threshold: float, default: 0.01
        The sparsity threshold (in 0-1) below which weights should be considered as 0.
    Returns
    -------
    unit_location: np.array
    """

    contact_locations = waveform_extractor.get_channel_locations()

    nbefore = waveform_extractor.nbefore
    nafter = waveform_extractor.nafter
    fs = waveform_extractor.sampling_frequency
    percentile = 100 - percentile
    assert 0 <= percentile <= 100, "Percentile should be in [0, 100]"
    assert 0 <= sparsity_threshold <= 1, "sparsity_threshold should be in [0, 1]"

    time_axis = np.arange(-nbefore, nafter) * 1000 / fs
    if prototype is None:
        prototype = np.exp(-(time_axis**2) / (2 * (sigma_ms**2)))
    prototype = prototype[:, np.newaxis]

    template_positions, weights, nearest_template_mask = get_grid_convolution_templates_and_weights(
        contact_locations, radius_um, upsampling_um, depth_um, margin_um, decay_power, sparsity_threshold
    )

    # print(template_positions.shape)
    templates = waveform_extractor.get_all_templates(mode="average")

    peak_channels = get_template_extremum_channel(waveform_extractor, peak_sign, outputs="index")
    unit_ids = waveform_extractor.sorting.unit_ids

    weights_sparsity_mask = weights > 0

    nb_weights = weights.shape[0]
    unit_location = np.zeros((unit_ids.size, 3), dtype="float64")
    for i, unit_id in enumerate(unit_ids):
        main_chan = peak_channels[unit_id]
        wf = templates[i, :, :]
        amplitude = wf[nbefore, main_chan]
        nearest_templates = nearest_template_mask[main_chan, :]

        channel_mask = np.sum(weights_sparsity_mask[:, :, nearest_templates], axis=(0, 2)) > 0
        num_templates = np.sum(nearest_templates)
        global_products = ((wf[:, channel_mask] / amplitude) * prototype).sum(axis=0)
        # global_products /= np.linalg.norm(global_products)

        dot_products = np.zeros((nb_weights, num_templates), dtype=np.float32)
        for count in range(nb_weights):
            w = weights[count][channel_mask, :][:, nearest_templates]
            dot_products[count] = np.dot(global_products, w)

        dot_products = np.maximum(0, dot_products)
        if percentile < 100:
            thresholds = np.percentile(dot_products, percentile)
            dot_products[dot_products < thresholds] = 0

        nearest_templates = template_positions[nearest_templates]
        for count in range(nb_weights):
            unit_location[i, :2] += np.dot(dot_products[count], nearest_templates)

        scalar_products = dot_products.sum()
        unit_location[i, 2] = np.dot(depth_um, dot_products.sum(1))
        unit_location[i] /= scalar_products

    return unit_location


# ---
# waveform cleaning for localization. could be moved to another file


def make_shell(channel, geom, n_jumps=1):
    """See make_shells"""
    from scipy.spatial.distance import cdist

    pt = geom[channel]
    dists = cdist([pt], geom).ravel()
    radius = np.unique(dists)[1 : n_jumps + 1][-1]
    return np.setdiff1d(np.flatnonzero(dists <= radius + 1e-8), [channel])


def make_shells(geom, n_jumps=1):
    """Get the neighbors of a channel within a radius

    That radius is found by figuring out the distance to the closest channel,
    then the channel which is the next closest (but farther than the closest),
    etc... for n_jumps.

    So, if n_jumps is 1, it will return the indices of channels which are
    as close as the closest channel. If n_jumps is 2, it will include those
    and also the indices of the next-closest channels. And so on...

    Returns
    -------
    shell_neighbors : list
        List of length geom.shape[0] (aka, the number of channels)
        The ith entry in the list is an array with the indices of the neighbors
        of the ith channel.
        i is not included in these arrays (a channel is not in its own shell).
    """
    return [make_shell(c, geom, n_jumps=n_jumps) for c in range(geom.shape[0])]


def make_radial_order_parents(geom, neighbours_mask, n_jumps_per_growth=1, n_jumps_parent=3):
    """Pre-computes a helper data structure for enforce_decrease_shells"""
    n_channels = len(geom)

    # which channels should we consider as possible parents for each channel?
    shells = make_shells(geom, n_jumps=n_jumps_parent)

    radial_parents = []
    for channel, neighbors in enumerate(neighbours_mask):
        channel_parents = []

        # convert from boolean mask to list of indices
        neighbors = np.flatnonzero(neighbors)

        # the closest shell will do nothing
        already_seen = [channel]
        shell0 = make_shell(channel, geom, n_jumps=n_jumps_per_growth)
        already_seen += sorted(c for c in shell0 if c not in already_seen)

        # so we start at the second jump
        jumps = 2
        while len(already_seen) < (neighbors < n_channels).sum():
            # grow our search -- what are the next-closest channels?
            new_shell = make_shell(channel, geom, n_jumps=jumps * n_jumps_per_growth)
            new_shell = list(sorted(c for c in new_shell if (c not in already_seen) and (c in neighbors)))

            # for each new channel, find the intersection of the channels
            # from previous shells and that channel's shell in `shells`
            for new_chan in new_shell:
                parents = np.intersect1d(shells[new_chan], already_seen)
                parents_rel = np.flatnonzero(np.isin(neighbors, parents))
                if not len(parents_rel):
                    # this can happen for some strange geometries. in that case, bail.
                    continue
                channel_parents.append((np.flatnonzero(neighbors == new_chan).item(), parents_rel))

            # add this shell to what we have seen
            already_seen += new_shell
            jumps += 1

        radial_parents.append(channel_parents)

    return radial_parents


def enforce_decrease_shells_data(wf_data, maxchan, radial_parents, in_place=False):
    """Radial enforce decrease"""
    (C,) = wf_data.shape

    # allocate storage for decreasing version of data
    decreasing_data = wf_data if in_place else wf_data.copy()

    # loop to enforce data decrease from parent shells
    for c, parents_rel in radial_parents[maxchan]:
        if decreasing_data[c] > decreasing_data[parents_rel].max():
            decreasing_data[c] *= decreasing_data[parents_rel].max() / decreasing_data[c]

    return decreasing_data


def get_grid_convolution_templates_and_weights(
<<<<<<< HEAD
    contact_locations, radius_um=50, upsampling_um=5, depth_um=np.linspace(5, 100.0, 5), margin_um=50, decay_power=1
=======
    contact_locations,
    radius_um=50,
    upsampling_um=5,
    depth_um=np.linspace(5, 50.0, 5),
    margin_um=50,
    decay_power=1,
    sparsity_threshold=0.05,
>>>>>>> b637de49
):
    import sklearn.metrics

    x_min, x_max = contact_locations[:, 0].min(), contact_locations[:, 0].max()
    y_min, y_max = contact_locations[:, 1].min(), contact_locations[:, 1].max()

    x_min -= margin_um
    x_max += margin_um
    y_min -= margin_um
    y_max += margin_um

    dx = np.abs(x_max - x_min)
    dy = np.abs(y_max - y_min)

    eps = upsampling_um / 10

    all_x, all_y = np.meshgrid(
        np.arange(x_min, x_max + eps, upsampling_um), np.arange(y_min, y_max + eps, upsampling_um)
    )

    nb_templates = all_x.size

    template_positions = np.zeros((nb_templates, 2))
    template_positions[:, 0] = all_x.flatten()
    template_positions[:, 1] = all_y.flatten()

    # mask to get nearest template given a channel
    dist = sklearn.metrics.pairwise_distances(contact_locations, template_positions)
    nearest_template_mask = dist <= radius_um

    weights = np.zeros((len(depth_um), len(contact_locations), nb_templates), dtype=np.float32)

    for count, depth in enumerate(depth_um):
<<<<<<< HEAD
        weights[count] = (
            1 / (1 + np.sqrt(dist**2 + depth**2)) ** decay_power
        )  ##np.exp(-(dist**2) / (2 * (sigma**2)))
        #weights[count] /= np.linalg.norm(weights[count])
=======
        weights[count] = 1 / (1 + np.sqrt(dist**2 + depth**2)) ** decay_power
        # weights[count] = np.exp(-(dist**2) / (2 * (depth**2)))
        thresholds = np.percentile(weights[count], 100 * sparsity_threshold, axis=0)
        weights[count][weights[count] < thresholds] = 0
>>>>>>> b637de49

    #weights[~np.isfinite(weights)] = 0.0

    #normalize
    with np.errstate(divide="ignore", invalid="ignore"):
        norm = np.linalg.norm(weights, axis=1)[:, np.newaxis, :]
        weights /= norm

    weights[~np.isfinite(weights)] = 0.0

    return template_positions, weights, nearest_template_mask


if HAVE_NUMBA:
    enforce_decrease_shells = numba.jit(enforce_decrease_shells_data, nopython=True)<|MERGE_RESOLUTION|>--- conflicted
+++ resolved
@@ -373,11 +373,7 @@
     peak_sign="neg",
     radius_um=40.0,
     upsampling_um=5,
-<<<<<<< HEAD
-    depth_um=np.linspace(5, 100.0, 5),
-=======
     depth_um=np.linspace(5, 100.0, 10),
->>>>>>> b637de49
     decay_power=1,
     sigma_ms=0.25,
     margin_um=50,
@@ -575,9 +571,6 @@
 
 
 def get_grid_convolution_templates_and_weights(
-<<<<<<< HEAD
-    contact_locations, radius_um=50, upsampling_um=5, depth_um=np.linspace(5, 100.0, 5), margin_um=50, decay_power=1
-=======
     contact_locations,
     radius_um=50,
     upsampling_um=5,
@@ -585,7 +578,6 @@
     margin_um=50,
     decay_power=1,
     sparsity_threshold=0.05,
->>>>>>> b637de49
 ):
     import sklearn.metrics
 
@@ -619,19 +611,10 @@
     weights = np.zeros((len(depth_um), len(contact_locations), nb_templates), dtype=np.float32)
 
     for count, depth in enumerate(depth_um):
-<<<<<<< HEAD
-        weights[count] = (
-            1 / (1 + np.sqrt(dist**2 + depth**2)) ** decay_power
-        )  ##np.exp(-(dist**2) / (2 * (sigma**2)))
-        #weights[count] /= np.linalg.norm(weights[count])
-=======
         weights[count] = 1 / (1 + np.sqrt(dist**2 + depth**2)) ** decay_power
         # weights[count] = np.exp(-(dist**2) / (2 * (depth**2)))
         thresholds = np.percentile(weights[count], 100 * sparsity_threshold, axis=0)
         weights[count][weights[count] < thresholds] = 0
->>>>>>> b637de49
-
-    #weights[~np.isfinite(weights)] = 0.0
 
     #normalize
     with np.errstate(divide="ignore", invalid="ignore"):
