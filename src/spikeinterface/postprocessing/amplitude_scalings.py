from __future__ import annotations

import numpy as np

from spikeinterface.core import ChannelSparsity, get_chunk_with_margin
from spikeinterface.core.job_tools import ChunkRecordingExecutor, _shared_job_kwargs_doc, ensure_n_jobs, fix_job_kwargs

from spikeinterface.core.template_tools import get_template_extremum_channel

from spikeinterface.core.sortinganalyzer import register_result_extension, AnalyzerExtension

from spikeinterface.core.node_pipeline import SpikeRetriever, PipelineNode, run_node_pipeline, find_parent_of_type

from ..core.template_tools import get_dense_templates_array, _get_nbefore

# TODO extra sparsity and job_kwargs handling


class ComputeAmplitudeScalings(AnalyzerExtension):
    """
    Computes the amplitude scalings from a SortingAnalyzer.

    Amplitude scalings are the scaling factor to multiply the
    unit template to best match the waveform. Each waveform
    has an associated amplitude scaling.

    In the case where there are not spike collisions, the scaling is
    the regression of the waveform onto the template, with intercept:
        scaling * template + intercept = waveform

    When there are spike collisions, a different approach is taken.
    Spike collisions are sets of temporally and spatially overlapping spikes.
    Therefore, signal from other spikes can contribute to the amplitude
    of the spike of interest. To address this, a multivariate linear
    regression is used to regress the waveform (that contains multiple spikes,
    the spike of interest and colliding spikes) onto a set of templates.

    Parameters
    ----------
    sorting_analyzer: SortingAnalyzer
        A SortingAnalyzer object
    sparsity: ChannelSparsity or None, default: None
        If waveforms are not sparse, sparsity is required if the number of channels is greater than
        `max_dense_channels`. If the waveform extractor is sparse, its sparsity is automatically used.
    max_dense_channels: int, default: 16
        Maximum number of channels to allow running without sparsity. To compute amplitude scaling using
        dense waveforms, set this to None, sparsity to None, and pass dense waveforms as input.
    ms_before : float or None, default: None
        The cut out to apply before the spike peak to extract local waveforms.
        If None, the SortingAnalyzer ms_before is used.
    ms_after : float or None, default: None
        The cut out to apply after the spike peak to extract local waveforms.
        If None, the SortingAnalyzer ms_after is used.
    handle_collisions: bool, default: True
        Whether to handle collisions between spikes. If True, the amplitude scaling of colliding spikes
        (defined as spikes within `delta_collision_ms` ms and with overlapping sparsity) is computed by fitting a
        multi-linear regression model (with `sklearn.LinearRegression`). If False, each spike is fitted independently.
    delta_collision_ms: float, default: 2
        The maximum time difference in ms before and after a spike to gather colliding spikes.
    load_if_exists : bool, default: False
        Whether to load precomputed spike amplitudes, if they already exist.
    outputs: "concatenated" | "by_unit", default: "concatenated"
        How the output should be returned
    {}

    Returns
    -------
    amplitude_scalings: np.array or list of dict
        The amplitude scalings.
            - If "concatenated" all amplitudes for all spikes and all units are concatenated
            - If "by_unit", amplitudes are returned as a list (for segments) of dictionaries (for units)
    """

    extension_name = "amplitude_scalings"
    depend_on = ["templates"]
    need_recording = True
    use_nodepipeline = True
    nodepipeline_variables = ["amplitude_scalings", "collision_mask"]
    need_job_kwargs = True

    def __init__(self, sorting_analyzer):
        AnalyzerExtension.__init__(self, sorting_analyzer)

        self.collisions = None

    def _set_params(
        self,
        sparsity=None,
        max_dense_channels=16,
        ms_before=None,
        ms_after=None,
        handle_collisions=True,
        delta_collision_ms=2,
    ):
        params = dict(
            sparsity=sparsity,
            max_dense_channels=max_dense_channels,
            ms_before=ms_before,
            ms_after=ms_after,
            handle_collisions=handle_collisions,
            delta_collision_ms=delta_collision_ms,
        )
        return params

    def _select_extension_data(self, unit_ids):
        keep_unit_indices = np.flatnonzero(np.isin(self.sorting_analyzer.unit_ids, unit_ids))

        spikes = self.sorting_analyzer.sorting.to_spike_vector()
        keep_spike_mask = np.isin(spikes["unit_index"], keep_unit_indices)

        new_data = dict()
        new_data["amplitude_scalings"] = self.data["amplitude_scalings"][keep_spike_mask]
        if self.params["handle_collisions"]:
            new_data["collision_mask"] = self.data["collision_mask"][keep_spike_mask]
        return new_data

<<<<<<< HEAD
    def _merge_extension_data(self, merges, former_unit_ids):
        new_data = dict()
        new_data["amplitude_scalings"] = self.data["amplitude_scalings"]
        if self.params["handle_collisions"]:
            new_data["collision_mask"] = self.data["collision_mask"]
        return new_data
    
=======
>>>>>>> f05b96c4
    def _merge_extension_data(self, merges):
        # keep_unit_indices = np.flatnonzero(np.isin(self.sorting_analyzer.unit_ids, unit_ids))

        # spikes = self.sorting_analyzer.sorting.to_spike_vector()
        # keep_spike_mask = np.isin(spikes["unit_index"], keep_unit_indices)

        # new_data = dict()
        # new_data["amplitude_scalings"] = self.data["amplitude_scalings"][keep_spike_mask]
        # if self.params["handle_collisions"]:
        #     new_data["collision_mask"] = self.data["collision_mask"][keep_spike_mask]
        return new_data

    def _get_pipeline_nodes(self):

        recording = self.sorting_analyzer.recording
        sorting = self.sorting_analyzer.sorting

        return_scaled = self.sorting_analyzer.return_scaled

        all_templates = get_dense_templates_array(self.sorting_analyzer, return_scaled=return_scaled)
        nbefore = _get_nbefore(self.sorting_analyzer)
        nafter = all_templates.shape[1] - nbefore

        # if ms_before / ms_after are set in params then the original templates are shorten
        if self.params["ms_before"] is not None:
            cut_out_before = int(self.params["ms_before"] * self.sorting_analyzer.sampling_frequency / 1000.0)
            assert (
                cut_out_before <= nbefore
            ), f"`ms_before` must be smaller than `ms_before` used in ComputeTemplates: {nbefore}"
        else:
            cut_out_before = nbefore

        if self.params["ms_after"] is not None:
            cut_out_after = int(self.params["ms_after"] * self.sorting_analyzer.sampling_frequency / 1000.0)
            assert (
                cut_out_after <= nafter
            ), f"`ms_after` must be smaller than `ms_after` used in WaveformExractor: {we._params['ms_after']}"
        else:
            cut_out_after = nafter

        peak_sign = "neg" if np.abs(np.min(all_templates)) > np.max(all_templates) else "pos"
        extremum_channels_indices = get_template_extremum_channel(
            self.sorting_analyzer, peak_sign=peak_sign, outputs="index"
        )

        # collisions
        handle_collisions = self.params["handle_collisions"]
        delta_collision_ms = self.params["delta_collision_ms"]
        delta_collision_samples = int(delta_collision_ms / 1000 * self.sorting_analyzer.sampling_frequency)

        if self.sorting_analyzer.is_sparse() and self.params["sparsity"] is None:
            sparsity = self.sorting_analyzer.sparsity
        elif self.sorting_analyzer.is_sparse() and self.params["sparsity"] is not None:
            sparsity = self.params["sparsity"]
            # assert provided sparsity is sparser than the one in the waveform extractor
            waveform_sparsity = self.sorting_analyzer.sparsity
            assert np.all(
                np.sum(waveform_sparsity.mask, 1) - np.sum(sparsity.mask, 1) > 0
            ), "The provided sparsity needs to be sparser than the one in the waveform extractor!"
        elif not self.sorting_analyzer.is_sparse() and self.params["sparsity"] is not None:
            sparsity = self.params["sparsity"]
        else:
            if self.params["max_dense_channels"] is not None:
                assert recording.get_num_channels() <= self.params["max_dense_channels"], ""
            sparsity = ChannelSparsity.create_dense(self.sorting_analyzer)
        sparsity_mask = sparsity.mask

        spike_retriever_node = SpikeRetriever(
            recording,
            sorting,
            channel_from_template=True,
            extremum_channel_inds=extremum_channels_indices,
            include_spikes_in_margin=True,
        )
        amplitude_scalings_node = AmplitudeScalingNode(
            recording,
            parents=[spike_retriever_node],
            return_output=True,
            all_templates=all_templates,
            sparsity_mask=sparsity_mask,
            nbefore=nbefore,
            nafter=nafter,
            cut_out_before=cut_out_before,
            cut_out_after=cut_out_after,
            return_scaled=return_scaled,
            handle_collisions=handle_collisions,
            delta_collision_samples=delta_collision_samples,
        )
        nodes = [spike_retriever_node, amplitude_scalings_node]
        return nodes

    def _run(self, verbose=False, **job_kwargs):
        job_kwargs = fix_job_kwargs(job_kwargs)
        nodes = self.get_pipeline_nodes()
        amp_scalings, collision_mask = run_node_pipeline(
            self.sorting_analyzer.recording,
            nodes,
            job_kwargs=job_kwargs,
            job_name="amplitude_scalings",
            gather_mode="memory",
            verbose=verbose,
        )
        self.data["amplitude_scalings"] = amp_scalings
        if self.params["handle_collisions"]:
            self.data["collision_mask"] = collision_mask
            # TODO: make collisions "global"
            # for collision in collisions:
            #     collisions_dict.update(collision)
            # self.collisions = collisions_dict
            # # Note: collisions are note in _extension_data because they are not pickable. We only store the indices
            # self._extension_data["collisions"] = np.array(list(collisions_dict.keys()))

    def _get_data(self):
        return self.data[f"amplitude_scalings"]


register_result_extension(ComputeAmplitudeScalings)
compute_amplitude_scalings = ComputeAmplitudeScalings.function_factory()


class AmplitudeScalingNode(PipelineNode):
    def __init__(
        self,
        recording,
        parents,
        return_output,
        all_templates,
        sparsity_mask,
        nbefore,
        nafter,
        cut_out_before,
        cut_out_after,
        return_scaled,
        handle_collisions,
        delta_collision_samples,
    ):
        PipelineNode.__init__(self, recording, parents=parents, return_output=return_output)
        self.return_scaled = return_scaled
        if return_scaled and recording.has_scaleable_traces():
            self._dtype = np.float32
            self._gains = recording.get_channel_gains()
            self._offsets = recording.get_channel_gains()
        else:
            self._dtype = recording.get_dtype()
            self._gains = None
            self._offsets = None
        spike_retriever = find_parent_of_type(parents, SpikeRetriever)
        assert isinstance(
            spike_retriever, SpikeRetriever
        ), "SpikeAmplitudeNode needs a single SpikeRetriever as a parent"
        assert spike_retriever.include_spikes_in_margin, "Need SpikeRetriever with include_spikes_in_margin=True"
        if not handle_collisions:
            self._margin = max(nbefore, nafter)
        else:
            # in this case we extend the margin to be able to get with collisions outside the chunk
            margin_waveforms = max(nbefore, nafter)
            max_margin_collisions = delta_collision_samples + margin_waveforms
            self._margin = max_margin_collisions

        self._all_templates = all_templates
        self._sparsity_mask = sparsity_mask
        self._nbefore = nbefore
        self._nafter = nafter
        self._cut_out_before = cut_out_before
        self._cut_out_after = cut_out_after
        self._handle_collisions = handle_collisions
        self._delta_collision_samples = delta_collision_samples

        self._kwargs.update(
            all_templates=all_templates,
            sparsity_mask=sparsity_mask,
            nbefore=nbefore,
            nafter=nafter,
            cut_out_before=cut_out_before,
            cut_out_after=cut_out_after,
            return_scaled=return_scaled,
            handle_collisions=handle_collisions,
            delta_collision_samples=delta_collision_samples,
        )

    def get_dtype(self):
        return self._dtype

    def compute(self, traces, peaks):
        from scipy.stats import linregress

        # scale traces with margin to match scaling of templates
        if self._gains is not None:
            traces = traces.astype("float32") * self._gains + self._offsets

        all_templates = self._all_templates
        sparsity_mask = self._sparsity_mask
        nbefore = self._nbefore
        cut_out_before = self._cut_out_before
        cut_out_after = self._cut_out_after
        handle_collisions = self._handle_collisions
        delta_collision_samples = self._delta_collision_samples

        # local_spikes_within_margin = peaks
        # i0 = np.searchsorted(local_spikes_within_margin["sample_index"], left_margin)
        # i1 = np.searchsorted(local_spikes_within_margin["sample_index"], traces.shape[0] - right_margin)
        # local_spikes = local_spikes_within_margin[i0:i1]

        local_spikes_within_margin = peaks
        local_spikes = local_spikes_within_margin[~peaks["in_margin"]]

        # set colliding spikes apart (if needed)
        if handle_collisions:
            # local spikes with margin!
            collisions = find_collisions(
                local_spikes, local_spikes_within_margin, delta_collision_samples, sparsity_mask
            )
        else:
            collisions = {}

        # compute the scaling for each spike
        scalings = np.zeros(len(local_spikes), dtype=float)
        spike_collision_mask = np.zeros(len(local_spikes), dtype=bool)

        for spike_index, spike in enumerate(local_spikes):
            if spike_index in collisions.keys():
                # we deal with overlapping spikes later
                continue
            unit_index = spike["unit_index"]
            sample_centered = spike["sample_index"]
            (sparse_indices,) = np.nonzero(sparsity_mask[unit_index])
            template = all_templates[unit_index][:, sparse_indices]
            template = template[nbefore - cut_out_before : nbefore + cut_out_after]
            cut_out_start = sample_centered - cut_out_before
            cut_out_end = sample_centered + cut_out_after
            if sample_centered - cut_out_before < 0:
                local_waveform = traces[:cut_out_end, sparse_indices]
                template = template[cut_out_before - sample_centered :]
            elif sample_centered + cut_out_after > traces.shape[0]:
                local_waveform = traces[cut_out_start:, sparse_indices]
                template = template[: -(sample_centered + cut_out_after - (traces.shape[0]))]
            else:
                local_waveform = traces[cut_out_start:cut_out_end, sparse_indices]
            assert template.shape == local_waveform.shape

            # here we use linregress, which is equivalent to using sklearn LinearRegression with fit_intercept=True
            # y = local_waveform.flatten()
            # X = template.flatten()[:, np.newaxis]
            # reg = LinearRegression(positive=True, fit_intercept=True).fit(X, y)
            # scalings[spike_index] = reg.coef_[0]

            # closed form: W = (X' * X)^-1 X' y
            # y = local_waveform.flatten()[:, None]
            # X = np.ones((len(y), 2))
            # X[:, 0] = template.flatten()
            # W = np.linalg.inv(X.T @ X) @ X.T @ y
            # scalings[spike_index] = W[0, 0]

            linregress_res = linregress(template.flatten(), local_waveform.flatten())
            scalings[spike_index] = linregress_res[0]

        # deal with collisions
        if len(collisions) > 0:
            for spike_index, collision in collisions.items():
                scaled_amps = fit_collision(
                    collision,
                    traces,
                    nbefore,
                    all_templates,
                    sparsity_mask,
                    cut_out_before,
                    cut_out_after,
                )
                # the scaling for the current spike is at index 0
                scalings[spike_index] = scaled_amps[0]
                spike_collision_mask[spike_index] = True

        # TODO: switch to collision mask and return that (to use concatenation)
        return (scalings, spike_collision_mask)

    def get_trace_margin(self):
        return self._margin


### Collision handling ###
def _are_units_spatially_overlapping(sparsity_mask, i, j):
    """
    Returns True if the unit indices i and j are
    spatially overlapping, False otherwise

    Parameters
    ----------
    sparsity_mask: boolean mask
        A num_units x num_channels boolean array indicating whether
        the unit is represented on the channel.
    i: int
        The first unit index
    j: int
        The second unit index

    Returns
    -------
    bool
        True if the units i and j are spatially overlapping, False otherwise
    """
    if np.any(sparsity_mask[i] & sparsity_mask[j]):
        return True
    else:
        return False


def find_collisions(spikes, spikes_within_margin, delta_collision_samples, sparsity_mask):
    """
    Finds the collisions between spikes.

    Given an array of spikes extracted from all units, find the 'spike collisions'
    - incidents where two spikes from different units overlap temporally and spatially.
    Temporal and spatial overlap are defined as:

    Temporal overlap: another spike peak occurring within a specified time window
                      around the spike peak.
    Spatial overlap: two spikes have signal on any shared channel (i.e.
                     two spikes are not spatially overlapping if their signal is spread
                     across two completely separate sets of channels).

    First for each spike, find all other spikes that temporally overlap the spike.
    Next, only these temporally overlapping spikes that also spatially overlap the
    spike are included in the output `collision_spikes_dict`.

    Parameters
    ----------
    spikes: np.array
        An array of spikes, where spikes are represented by their:
            (sample_index, channel_index, amplitude, segment_index, unit_index, in_margin)
    spikes_within_margin: np.array
        An array of spikes, of the same format as `spikes`, whose peaks are close to
        another spike within a given margin
    delta_collision_samples: int
        The maximum number of samples between two spikes to consider them as overlapping
    sparsity_mask: boolean mask
        A num_units x num_channels boolean array indicating whether
        the unit is represented on the channel.

    Returns
    -------
    collision_spikes_dict: np.array
        A dictionary with collisions. The key is the index of the spike with collision, the value is an
        array of overlapping spikes, including the spike itself at position 0.
    """
    # TODO: refactor to speed-up
    collision_spikes_dict = {}
    for spike_index, spike in enumerate(spikes):

        # find the index of the spike within spikes_within_margin
        spike_index_within_margin = np.where(spikes_within_margin == spike)[0][0]

        # find the spikes that fall within a temporal window around the spike peak
        spike_collision_window = [
            spike["sample_index"] - delta_collision_samples,
            spike["sample_index"] + delta_collision_samples,
        ]

        consecutive_window_pre, consecutive_window_post = np.searchsorted(
            spikes_within_margin["sample_index"],
            spike_collision_window,
        )

        # Make an array of indices of all spikes that collide with the spike,
        # making sure to exlude the spike itself (it is included in the collision_spikes by construction)
        # The indices here are indices of the spike position in `spikes_within_margin`.
        pre_possible_consecutive_spike_indices = np.arange(consecutive_window_pre, spike_index_within_margin)
        post_possible_consecutive_spike_indices = np.arange(spike_index_within_margin + 1, consecutive_window_post)
        possible_overlapping_spike_indices = np.concatenate(
            (pre_possible_consecutive_spike_indices, post_possible_consecutive_spike_indices)
        )

        # Build the collusion_spikes_dict including only
        # spikes that overlap spatially
        for possible_overlapping_spike_index in possible_overlapping_spike_indices:

            if _are_units_spatially_overlapping(
                sparsity_mask,
                spike["unit_index"],
                spikes_within_margin[possible_overlapping_spike_index]["unit_index"],
            ):
                if spike_index not in collision_spikes_dict:
                    collision_spikes_dict[spike_index] = np.array([spike])
                collision_spikes_dict[spike_index] = np.concatenate(
                    (collision_spikes_dict[spike_index], [spikes_within_margin[possible_overlapping_spike_index]])
                )
    return collision_spikes_dict


def fit_collision(
    collision,
    traces_with_margin,
    nbefore,
    all_templates,
    sparsity_mask,
    cut_out_before,
    cut_out_after,
):
    """
    Compute the best fit for a collision between a spike and its overlapping spikes.

    The problem addressed here is to compute the scaling factor of a waveform
    to its unit template in the presence of temporally and spatially
    colliding spikes (i.e. spikes that occur close to a given spike). When
    the waveform of a spike overlaps with other, colliding spikes, these
    colliding spikes will contribute to the spike amplitude.

    This is addressed by fitting a multivariate regression. `y` is
    the observed waveform (including the spike of interest and colliding spikes).
    `X` is the corresponding set of unit templates, with each template
    temporally shifted to match the position of its associated spike in the
    original waveform. The regression coefficients represent the scaling
    factors applied to each template to best match the waveform.

    Parameters
    ----------
    collision: np.ndarray
        A numpy array of shape (n_colliding_spikes, ) containing a set of colliding spikes.
        The first position is the spike of interest, other entries are spikes which
        collide with the spike in the first position.
        Each spike is an array with entries:
            (sample_index, channel_index, amplitude, segment_index, unit_index, in_margin)
    traces_with_margin: np.ndarray
        A numpy array of shape (n_samples, n_channels) containing the traces with a margin.
    nbefore: int
        The number of samples before the spike to consider for the fit.
    all_templates: np.ndarray
        A numpy array of shape (n_units, n_samples, n_channels) containing the templates.
    sparsity_mask: boolean mask
        A num_units x num_channels boolean array indicating whether
        the unit is represented on the channel.
    cut_out_before: int
        The number of samples to cut out before the spike.
    cut_out_after: int
        The number of samples to cut out after the spike.

    Returns
    -------
    np.ndarray
        The fitted scaling factors for the colliding spikes.
    """
    from sklearn.linear_model import LinearRegression

    # Find the first and last spike peak index
    # from the set of colliding spikes.
    sample_first_centered = np.min(collision["sample_index"])
    sample_last_centered = np.max(collision["sample_index"])

    # Find channels that have signal from any of the set of
    # colliding spikes. This is found as the union between
    # all channels with sparsity mask `True` for any
    # unit represented in the set of colliding spikes.
    common_sparse_mask = np.zeros(sparsity_mask.shape[1], dtype="int")
    for spike in collision:
        mask_i = sparsity_mask[spike["unit_index"]]
        common_sparse_mask = np.logical_or(common_sparse_mask, mask_i)
    (sparse_indices,) = np.nonzero(common_sparse_mask)

    # Index out the temporal window that includes all colliding spikes
    # across all channels which contain signal from a colliding spike.
    local_waveform_start = max(0, sample_first_centered - cut_out_before)
    local_waveform_end = min(traces_with_margin.shape[0], sample_last_centered + cut_out_after)
    local_waveform = traces_with_margin[local_waveform_start:local_waveform_end, sparse_indices]
    num_samples_local_waveform = local_waveform.shape[0]

    y = local_waveform.T.flatten()
    X = np.zeros((len(y), len(collision)))
    for i, spike in enumerate(collision):

        full_template = np.zeros_like(local_waveform)

        # For the collision spike, take its unit template and insert
        # it into `full_template` at the time the collision spike occured.
        sample_centered = spike["sample_index"] - local_waveform_start
        template = all_templates[spike["unit_index"]][:, sparse_indices]
        template_cut = template[nbefore - cut_out_before : nbefore + cut_out_after]

        # Deal with borders - if the unit template goes off the start / end
        # of the full template, clip it.
        if sample_centered - cut_out_before < 0:
            full_template[: sample_centered + cut_out_after] = template_cut[cut_out_before - sample_centered :]
        elif sample_centered + cut_out_after > num_samples_local_waveform:
            full_template[sample_centered - cut_out_before :] = template_cut[
                : -(cut_out_after + sample_centered - num_samples_local_waveform)
            ]
        else:
            full_template[sample_centered - cut_out_before : sample_centered + cut_out_after] = template_cut

        X[:, i] = full_template.T.flatten()

    reg = LinearRegression(fit_intercept=True, positive=True).fit(X, y)
    scalings = reg.coef_
    return scalings


### Debugging ###
def _plot_collisions(sorting_analyzer, sparsity=None, num_collisions=None):
    """
    Plot the fitting of collision spikes for debugging.
    ----------

    Parameters
    sorting_analyzer : SortingAnalyzer
        The SortingAnalyzer object.
    sparsity : ChannelSparsity, default=None
        The ChannelSparsity. If None, only main channels are plotted.
    num_collisions : int, default=None
        Number of collisions to plot. If None, all collisions are plotted.
    """
    assert sorting_analyzer.has_extension("amplitude_scalings"), "Could not find amplitude scalings extension!"
    sac = sorting_analyzer.get_extension("amplitude_scalings")
    handle_collisions = sac.params["handle_collisions"]
    assert handle_collisions, "Amplitude scalings was run without handling collisions!"
    scalings = sac.get_data()

    # overlapping_mask = sac.overlapping_mask
    # num_collisions = num_collisions or len(overlapping_mask)
    spikes = sorting_analyzer.sorting.to_spike_vector()

    # TODO: this is broken, sac no longer (06/06/2024)
    # has _extension_data and its collisions attribute is unused
    collisions = sac._extension_data[f"collisions"]
    collision_keys = list(collisions.keys())
    num_collisions = num_collisions or len(collisions)
    num_collisions = min(num_collisions, len(collisions))

    for i in range(num_collisions):
        overlapping_spikes = collisions[collision_keys[i]]
        ax = _plot_one_collision(
            sorting_analyzer, collision_keys[i], overlapping_spikes, spikes, scalings=scalings, sparsity=sparsity
        )


def _plot_one_collision(
    sorting_analyzer,
    spike_index,
    overlapping_spikes,
    spikes,
    scalings=None,
    sparsity=None,
    cut_out_samples=100,
    ax=None,
):
    """
    Internal method for debugging collisions.
    """
    import matplotlib.pyplot as plt

    if ax is None:
        fig, ax = plt.subplots()

    recording = sorting_analyzer.recording
    nbefore_nafter_max = max(sorting_analyzer.nafter, sorting_analyzer.nbefore)
    cut_out_samples = max(cut_out_samples, nbefore_nafter_max)

    if sparsity is not None:
        unit_inds_to_channel_indices = sparsity.unit_id_to_channel_indices
        sparse_indices = np.array([], dtype="int")
        for spike in overlapping_spikes:
            sparse_indices_i = unit_inds_to_channel_indices[sorting_analyzer.unit_ids[spike["unit_index"]]]
            sparse_indices = np.union1d(sparse_indices, sparse_indices_i)
    else:
        sparse_indices = np.unique(overlapping_spikes["channel_index"])

    channel_ids = recording.channel_ids[sparse_indices]

    center_spike = overlapping_spikes[0]
    max_delta = np.max(
        [
            np.abs(center_spike["sample_index"] - np.min(overlapping_spikes[1:]["sample_index"])),
            np.abs(center_spike["sample_index"] - np.max(overlapping_spikes[1:]["sample_index"])),
        ]
    )
    sf = max(0, center_spike["sample_index"] - max_delta - cut_out_samples)
    ef = min(
        center_spike["sample_index"] + max_delta + cut_out_samples,
        recording.get_num_samples(segment_index=center_spike["segment_index"]),
    )
    tr_overlap = recording.get_traces(start_frame=sf, end_frame=ef, channel_ids=channel_ids, return_scaled=True)
    ts = np.arange(sf, ef) / recording.sampling_frequency * 1000
    max_tr = np.max(np.abs(tr_overlap))

    for ch, tr in enumerate(tr_overlap.T):
        _ = ax.plot(ts, tr + 1.2 * ch * max_tr, color="k")
        ax.text(ts[0], 1.2 * ch * max_tr - 0.3 * max_tr, f"Ch:{channel_ids[ch]}")

    used_labels = []
    for i, spike in enumerate(overlapping_spikes):
        label = f"U{spike['unit_index']}"
        if label in used_labels:
            label = None
        else:
            used_labels.append(label)
        ax.axvline(
            spike["sample_index"] / recording.sampling_frequency * 1000, color=f"C{spike['unit_index']}", label=label
        )

    if scalings is not None:
        fitted_traces = np.zeros_like(tr_overlap)

        all_templates = sorting_analyzer.get_all_templates()
        for i, spike in enumerate(overlapping_spikes):
            template = all_templates[spike["unit_index"]]
            overlap_index = np.where(spikes == spike)[0][0]
            template_scaled = scalings[overlap_index] * template
            template_scaled_sparse = template_scaled[:, sparse_indices]
            sample_start = spike["sample_index"] - sorting_analyzer.nbefore
            sample_end = sample_start + template_scaled_sparse.shape[0]

            fitted_traces[sample_start - sf : sample_end - sf] += template_scaled_sparse

            for ch, temp in enumerate(template_scaled_sparse.T):
                ts_template = np.arange(sample_start, sample_end) / recording.sampling_frequency * 1000
                _ = ax.plot(ts_template, temp + 1.2 * ch * max_tr, color=f"C{spike['unit_index']}", ls="--")

        for ch, tr in enumerate(fitted_traces.T):
            _ = ax.plot(ts, tr + 1.2 * ch * max_tr, color="gray", alpha=0.7)

        fitted_line = ax.get_lines()[-1]
        fitted_line.set_label("Fitted")

    ax.legend()
    ax.set_title(f"Spike {spike_index} - sample {center_spike['sample_index']}")
    return ax<|MERGE_RESOLUTION|>--- conflicted
+++ resolved
@@ -114,26 +114,11 @@
             new_data["collision_mask"] = self.data["collision_mask"][keep_spike_mask]
         return new_data
 
-<<<<<<< HEAD
     def _merge_extension_data(self, merges, former_unit_ids):
         new_data = dict()
         new_data["amplitude_scalings"] = self.data["amplitude_scalings"]
         if self.params["handle_collisions"]:
             new_data["collision_mask"] = self.data["collision_mask"]
-        return new_data
-    
-=======
->>>>>>> f05b96c4
-    def _merge_extension_data(self, merges):
-        # keep_unit_indices = np.flatnonzero(np.isin(self.sorting_analyzer.unit_ids, unit_ids))
-
-        # spikes = self.sorting_analyzer.sorting.to_spike_vector()
-        # keep_spike_mask = np.isin(spikes["unit_index"], keep_unit_indices)
-
-        # new_data = dict()
-        # new_data["amplitude_scalings"] = self.data["amplitude_scalings"][keep_spike_mask]
-        # if self.params["handle_collisions"]:
-        #     new_data["collision_mask"] = self.data["collision_mask"][keep_spike_mask]
         return new_data
 
     def _get_pipeline_nodes(self):
