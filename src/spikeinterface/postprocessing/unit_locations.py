--- conflicted
+++ resolved
@@ -68,21 +68,13 @@
         arr = self.data["unit_locations"]
         num_dims = arr.shape[1]
         all_new_unit_ids = merged_sorting.unit_ids
-<<<<<<< HEAD
-=======
         counts = self.sorting_analyzer.sorting.count_num_spikes_per_unit()
->>>>>>> e3196362
         new_unit_location = np.zeros((len(all_new_unit_ids), num_dims), dtype=arr.dtype)
         for unit_ind, unit_id in enumerate(all_new_unit_ids):
             if unit_id not in new_unit_ids:
                 keep_unit_index = self.sorting_analyzer.sorting.id_to_index(unit_id)
                 new_unit_location[unit_ind] = arr[keep_unit_index]
             else:
-<<<<<<< HEAD
-                unit_ids = units_to_merge[np.flatnonzero(new_unit_ids == unit_id)[0]]
-                keep_unit_indices = self.sorting_analyzer.sorting.ids_to_indices(unit_ids)
-                new_unit_location[unit_ind] = arr[keep_unit_indices].mean(axis=0)
-=======
                 id = np.flatnonzero(new_unit_ids == unit_id)[0]
                 unit_ids = units_to_merge[id]
                 keep_unit_indices = self.sorting_analyzer.sorting.ids_to_indices(unit_ids)
@@ -91,7 +83,6 @@
                     weights[count] = counts[id]
                 weights /= weights.sum()
                 new_unit_location[unit_ind] = (arr[keep_unit_indices] * weights[:, np.newaxis]).sum(0)
->>>>>>> e3196362
 
         return dict(unit_locations=new_unit_location)
 
