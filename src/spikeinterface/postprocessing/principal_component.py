from __future__ import annotations

import shutil
import pickle
import warnings
import tempfile
from pathlib import Path
from tqdm.auto import tqdm

import numpy as np

from spikeinterface.core.sortinganalyzer import register_result_extension, AnalyzerExtension

from spikeinterface.core.job_tools import ChunkRecordingExecutor, _shared_job_kwargs_doc, fix_job_kwargs

_possible_modes = ["by_channel_local", "by_channel_global", "concatenated"]


class ComputePrincipalComponents(AnalyzerExtension):
    """
    Compute PC scores from waveform extractor. The PCA projections are pre-computed only
    on the sampled waveforms available from the extensions "waveforms".

    Parameters
    ----------
    sorting_analyzer: SortingAnalyzer
        A SortingAnalyzer object
    n_components: int, default: 5
        Number of components fo PCA
    mode: "by_channel_local" | "by_channel_global" | "concatenated", default: "by_channel_local"
        The PCA mode:
            - "by_channel_local": a local PCA is fitted for each channel (projection by channel)
            - "by_channel_global": a global PCA is fitted for all channels (projection by channel)
            - "concatenated": channels are concatenated and a global PCA is fitted
    sparsity: ChannelSparsity or None, default: None
        The sparsity to apply to waveforms.
        If sorting_analyzer is already sparse, the default sparsity will be used
    whiten: bool, default: True
        If True, waveforms are pre-whitened
    dtype: dtype, default: "float32"
        Dtype of the pc scores

    Examples
    --------
    >>> sorting_analyzer = create_sorting_analyzer(sorting, recording)
    >>> sorting_analyzer.compute("principal_components", n_components=3, mode='by_channel_local')
    >>> ext_pca = sorting_analyzer.get_extension("principal_components")
    >>> # get pre-computed projections for unit_id=1
    >>> unit_projections = ext_pca.get_projections_one_unit(unit_id=1, sparse=False)
    >>> # get pre-computed projections for some units on some channels
    >>> some_projections, spike_unit_indices = ext_pca.get_some_projections(channel_ids=None, unit_ids=None)
    >>> # retrieve fitted pca model(s)
    >>> pca_model = ext_pca.get_pca_model()
    >>> # compute projections on new waveforms
    >>> proj_new = ext_pca.project_new(new_waveforms)
    >>> # run for all spikes in the SortingExtractor
    >>> pc.run_for_all_spikes(file_path="all_pca_projections.npy")
    """

    extension_name = "principal_components"
    depend_on = [
        "random_spikes",
        "waveforms",
    ]
    need_recording = False
    use_nodepipeline = False
    need_job_kwargs = True

    def __init__(self, sorting_analyzer):
        AnalyzerExtension.__init__(self, sorting_analyzer)

    def _set_params(
        self,
        n_components=5,
        mode="by_channel_local",
        whiten=True,
        dtype="float32",
    ):
        assert mode in _possible_modes, "Invalid mode!"

        # the sparsity in params is ONLY the injected sparsity and not the sorting_analyzer one
        params = dict(
            n_components=n_components,
            mode=mode,
            whiten=whiten,
            dtype=np.dtype(dtype),
        )
        return params

    def _select_extension_data(self, unit_ids):

        keep_unit_indices = np.flatnonzero(np.isin(self.sorting_analyzer.unit_ids, unit_ids))
        some_spikes = self.sorting_analyzer.get_extension("random_spikes").get_random_spikes()
        keep_spike_mask = np.isin(some_spikes["unit_index"], keep_unit_indices)

        new_data = dict()
        new_data["pca_projection"] = self.data["pca_projection"][keep_spike_mask, :, :]
        # one or several model
        for k, v in self.data.items():
            if "model" in k:
                new_data[k] = v
        return new_data

    def _merge_extension_data(
        self, units_to_merge, new_unit_ids, new_sorting_analyzer, keep_mask=None, verbose=False, **job_kwargs
    ):
        new_data = dict()
        pca_projections = self.data["pca_projection"]
        some_spikes = self.sorting_analyzer.get_extension("random_spikes").get_random_spikes()

        if keep_mask is not None:
            spike_indices = self.sorting_analyzer.get_extension("random_spikes").get_data()
            valid = keep_mask[spike_indices]
            some_spikes = some_spikes[valid]
            pca_projections = pca_projections[valid]

        sparsity = new_sorting_analyzer.sparsity

        if sparsity is not None:

            new_data["pca_projection"] = pca_projections.copy()
            for to_be_merge, unit_id in zip(units_to_merge, new_unit_ids):
                new_channel_ids = sparsity.unit_id_to_channel_ids[unit_id]
<<<<<<< HEAD
                new_projections, spike_indices = self.get_some_projections(new_channel_ids, 
                                                                       to_be_merge, 
                                                                       kept_projections=new_data["pca_projection"], 
                                                                       kept_spikes=some_spikes)
=======
                new_projections, spike_indices = self.get_some_projections(
                    new_channel_ids, to_be_merge, kept_projections=pca_projections, kept_spikes=some_spikes
                )
>>>>>>> 817302f3
                num_chans = new_projections.shape[2]
                new_data["pca_projection"][spike_indices, :, :num_chans] = new_projections
                new_data["pca_projection"][spike_indices, :, num_chans:] = 0
        else:
            new_data["pca_projection"] = pca_projections

        # one or several model
        for k, v in self.data.items():
            if "model" in k:
                new_data[k] = v
        return new_data

    def get_pca_model(self):
        """
        Returns the scikit-learn PCA model objects.

        Returns
        -------
        pca_models: PCA object(s)
            * if mode is "by_channel_local", "pca_model" is a list of PCA model by channel
            * if mode is "by_channel_global" or "concatenated", "pca_model" is a single PCA model
        """
        mode = self.params["mode"]
        if mode == "by_channel_local":
            pca_models = []
            for chan_id in self.sorting_analyzer.channel_ids:
                pca_models.append(self.data[f"pca_model_{mode}_{chan_id}"])
        else:
            pca_models = self.data[f"pca_model_{mode}"]
        return pca_models

    def get_projections_one_unit(self, unit_id, sparse=False, kept_projections=None, kept_spikes=None):
        """
        Returns the computed projections for the sampled waveforms of a unit id.

        Parameters
        ----------
        unit_id : int or str
            The unit id to return PCA projections for
        sparse : bool, default: False
            If True, and SortingAnalyzer must be sparse then only projections on sparse channels are returned.
        kept_projections : array, default None
            If specified, the kept projections to select projections from
        kept_spikes : spikes, default None
            If specified, the spikes associated with the kept projections

        Returns
        -------
        projections : np.array
            The PCA projections (num_waveforms, num_components, num_channels).
            In case sparsity is used, only the projections on sparse channels are returned.
        """
        sparsity = self.sorting_analyzer.sparsity
        sorting = self.sorting_analyzer.sorting

        if sparse:
            assert self.params["mode"] != "concatenated", "mode concatenated cannot retrieve sparse projection"
            assert sparsity is not None, "sparse projection need SortingAnalyzer to be sparse"

        if kept_projections is not None:
            projections = kept_projections
        else:
            projections = self.data["pca_projection"]

        if kept_spikes is not None:
            some_spikes = kept_spikes
        else:
            some_spikes = self.sorting_analyzer.get_extension("random_spikes").get_random_spikes()

        unit_index = sorting.id_to_index(unit_id)
        spike_mask = some_spikes["unit_index"] == unit_index
        projections = projections[spike_mask]

        if sparsity is None:
            return projections
        else:
            channel_indices = sparsity.unit_id_to_channel_indices[unit_id]
            projections = projections[:, :, : channel_indices.size]
            if sparse:
                return projections
            else:
                num_chans = self.sorting_analyzer.get_num_channels()
                projections_ = np.zeros(
                    (projections.shape[0], projections.shape[1], num_chans), dtype=projections.dtype
                )
                projections_[:, :, channel_indices] = projections
                return projections_

    def get_some_projections(self, channel_ids=None, unit_ids=None, kept_projections=None, kept_spikes=None):
        """
        Returns the computed projections for the sampled waveforms of some units and some channels.

        When internally sparse, this function realign  projection on given channel_ids set.

        Parameters
        ----------
        channel_ids : list, default: None
            List of channel ids on which projections must aligned
        unit_ids : list, default: None
            List of unit ids to return projections for
        kept_projections : array, default None
            If specified, the kept projections to select projections from
        kept_spikes : spikes, default None
            If specified, the spikes associated with the kept projections

        Returns
        -------
        some_projections: np.array
            The PCA projections (num_spikes, num_components, num_sparse_channels)
        spike_indices: np.array
            Spike indices of the returned PCA projections of shape (num_spikes, )
        """
        sorting = self.sorting_analyzer.sorting
        if unit_ids is None:
            unit_ids = sorting.unit_ids

        if channel_ids is None:
            channel_ids = self.sorting_analyzer.channel_ids

        channel_indices = self.sorting_analyzer.channel_ids_to_indices(channel_ids)

        # note : internally when sparse PCA are not aligned!! Exactly like waveforms.

        sparsity = self.sorting_analyzer.sparsity

        if kept_projections is not None:
            all_projections = kept_projections
        else:
            all_projections = self.data["pca_projection"]

        num_components = all_projections.shape[1]
        dtype = all_projections.dtype

        if kept_spikes is not None:
            some_spikes = kept_spikes
        else:
            some_spikes = self.sorting_analyzer.get_extension("random_spikes").get_random_spikes()

        unit_indices = sorting.ids_to_indices(unit_ids)
        selected_inds = np.flatnonzero(np.isin(some_spikes["unit_index"], unit_indices))
        spike_unit_indices = some_spikes["unit_index"][selected_inds]

        if sparsity is None:
            some_projections = all_projections[selected_inds, :, :][:, :, channel_indices]
        else:
            # need re-alignement
            some_projections = np.zeros((selected_inds.size, num_components, channel_indices.size), dtype=dtype)
            for unit_id in unit_ids:
                unit_index = sorting.id_to_index(unit_id)
                sparse_projection = self.get_projections_one_unit(
                    unit_id, sparse=True, kept_projections=kept_projections, kept_spikes=kept_spikes
                )
                local_chan_inds = sparsity.unit_id_to_channel_indices[unit_id]
                # keep only requested channels
                channel_mask_local_inds = np.isin(local_chan_inds, channel_indices)
                if sum(channel_mask_local_inds) < len(channel_mask_local_inds):
                    sparse_projection = sparse_projection[:, :, channel_mask_local_inds]

                # inject in requested channels
                spike_mask = np.flatnonzero(spike_unit_indices == unit_index)
                channel_mask_channel_inds = np.isin(channel_indices, local_chan_inds)
                if sum(channel_mask_channel_inds) < len(channel_mask_channel_inds):
                    # inject in requested channels
                    proj = np.zeros((spike_mask.size, num_components, channel_indices.size), dtype=dtype)
                    proj[:, :, channel_mask_channel_inds] = sparse_projection
                else:
                    proj = sparse_projection
                some_projections[spike_mask] = proj

        return some_projections, selected_inds

    def project_new(self, new_spikes, new_waveforms, progress_bar=True):
        """
        Projects new waveforms or traces snippets on the PC components.

        Parameters
        ----------
        new_spikes: np.array
            The spikes vector associated to the waveforms buffer. This is need need to get the sparsity spike per spike.
        new_waveforms: np.array
            Array with new waveforms to project with shape (num_waveforms, num_samples, num_channels)

        Returns
        -------
        new_projections: np.array
            Projections of new waveforms on PCA compoents

        """
        pca_model = self.get_pca_model()
        new_projections = self._transform_waveforms(new_spikes, new_waveforms, pca_model, progress_bar=progress_bar)
        return new_projections

    def _run(self, verbose=False, **job_kwargs):
        """
        Compute the PCs on waveforms extacted within the by ComputeWaveforms.
        Projections are computed only on the waveforms sampled by the SortingAnalyzer.
        """
        p = self.params
        mode = p["mode"]

        # update job_kwargs with global ones
        job_kwargs = fix_job_kwargs(job_kwargs)
        n_jobs = job_kwargs["n_jobs"]
        progress_bar = job_kwargs["progress_bar"]

        # fit model/models
        # TODO : make parralel  for by_channel_global and concatenated
        if mode == "by_channel_local":
            pca_models = self._fit_by_channel_local(n_jobs, progress_bar)
            for chan_ind, chan_id in enumerate(self.sorting_analyzer.channel_ids):
                self.data[f"pca_model_{mode}_{chan_id}"] = pca_models[chan_ind]
            pca_model = pca_models
        elif mode == "by_channel_global":
            pca_model = self._fit_by_channel_global(progress_bar)
            self.data[f"pca_model_{mode}"] = pca_model
        elif mode == "concatenated":
            pca_model = self._fit_concatenated(progress_bar)
            self.data[f"pca_model_{mode}"] = pca_model

        # transform
        waveforms_ext = self.sorting_analyzer.get_extension("waveforms")
        some_waveforms = waveforms_ext.data["waveforms"]
        some_spikes = self.sorting_analyzer.get_extension("random_spikes").get_random_spikes()

        pca_projection = self._transform_waveforms(some_spikes, some_waveforms, pca_model, progress_bar)

        self.data["pca_projection"] = pca_projection

    def _get_data(self):
        return self.data["pca_projection"]

    def run_for_all_spikes(self, file_path=None, verbose=False, **job_kwargs):
        """
        Project all spikes from the sorting on the PCA model.
        This is a long computation because waveform need to be extracted from each spikes.

        Used mainly for `export_to_phy()`

        PCs are exported to a .npy single file.

        Parameters
        ----------
        file_path : str or Path or None
            Path to npy file that will store the PCA projections.
        {}
        """

        job_kwargs = fix_job_kwargs(job_kwargs)
        p = self.params
        we = self.sorting_analyzer
        sorting = we.sorting
        assert (
            we.has_recording()
        ), "To compute PCA projections for all spikes, the waveform extractor needs the recording"
        recording = we.recording

        # assert sorting.get_num_segments() == 1
        assert p["mode"] in ("by_channel_local", "by_channel_global")

        assert file_path is not None
        file_path = Path(file_path)

        sparsity = self.sorting_analyzer.sparsity
        if sparsity is None:
            sparse_channels_indices = {unit_id: np.arange(we.get_num_channels()) for unit_id in we.unit_ids}
            max_channels_per_template = we.get_num_channels()
        else:
            sparse_channels_indices = sparsity.unit_id_to_channel_indices
            max_channels_per_template = max([chan_inds.size for chan_inds in sparse_channels_indices.values()])

        unit_channels = [sparse_channels_indices[unit_id] for unit_id in sorting.unit_ids]

        pca_model = self.get_pca_model()
        if p["mode"] in ["by_channel_global", "concatenated"]:
            pca_model = [pca_model] * recording.get_num_channels()

        num_spikes = sorting.to_spike_vector().size
        shape = (num_spikes, p["n_components"], max_channels_per_template)
        all_pcs = np.lib.format.open_memmap(filename=file_path, mode="w+", dtype="float32", shape=shape)
        all_pcs_args = dict(filename=file_path, mode="r+", dtype="float32", shape=shape)

        waveforms_ext = self.sorting_analyzer.get_extension("waveforms")

        # and run
        func = _all_pc_extractor_chunk
        init_func = _init_work_all_pc_extractor
        init_args = (
            recording,
            sorting.to_multiprocessing(job_kwargs["n_jobs"]),
            all_pcs_args,
            waveforms_ext.nbefore,
            waveforms_ext.nafter,
            unit_channels,
            pca_model,
        )
        processor = ChunkRecordingExecutor(
            recording, func, init_func, init_args, job_name="extract PCs", verbose=verbose, **job_kwargs
        )
        processor.run()

    def _fit_by_channel_local(self, n_jobs, progress_bar):
        from sklearn.decomposition import IncrementalPCA
        from concurrent.futures import ProcessPoolExecutor

        p = self.params

        unit_ids = self.sorting_analyzer.unit_ids
        channel_ids = self.sorting_analyzer.channel_ids
        # there is one PCA per channel for independent fit per channel
        pca_models = [IncrementalPCA(n_components=p["n_components"], whiten=p["whiten"]) for _ in channel_ids]

        # fit
        units_loop = enumerate(unit_ids)
        if progress_bar:
            units_loop = tqdm(units_loop, desc="Fitting PCA", total=len(unit_ids))

        for unit_ind, unit_id in units_loop:
            wfs, channel_inds, _ = self._get_sparse_waveforms(unit_id)
            if len(wfs) < p["n_components"]:
                continue
            if n_jobs in (0, 1):
                for wf_ind, chan_ind in enumerate(channel_inds):
                    pca = pca_models[chan_ind]
                    pca.partial_fit(wfs[:, :, wf_ind])
            else:
                # parallel
                items = [
                    (chan_ind, pca_models[chan_ind], wfs[:, :, wf_ind]) for wf_ind, chan_ind in enumerate(channel_inds)
                ]
                n_jobs = min(n_jobs, len(items))

                with ProcessPoolExecutor(max_workers=n_jobs) as executor:
                    results = executor.map(_partial_fit_one_channel, items)
                    for chan_ind, pca_model_updated in results:
                        pca_models[chan_ind] = pca_model_updated

        return pca_models

    def _fit_by_channel_global(self, progress_bar):
        # we = self.sorting_analyzer
        p = self.params
        # unit_ids = we.unit_ids
        unit_ids = self.sorting_analyzer.unit_ids

        # there is one unique PCA accross channels
        from sklearn.decomposition import IncrementalPCA

        pca_model = IncrementalPCA(n_components=p["n_components"], whiten=p["whiten"])

        # fit
        units_loop = enumerate(unit_ids)
        if progress_bar:
            units_loop = tqdm(units_loop, desc="Fitting PCA", total=len(unit_ids))

        # with 'by_channel_global' we can't parallelize over channels
        for unit_ind, unit_id in units_loop:
            wfs, _, _ = self._get_sparse_waveforms(unit_id)
            shape = wfs.shape
            if shape[0] * shape[2] < p["n_components"]:
                continue
            # avoid loop with reshape
            wfs_concat = wfs.transpose(0, 2, 1).reshape(shape[0] * shape[2], shape[1])
            pca_model.partial_fit(wfs_concat)

        return pca_model

    def _fit_concatenated(self, progress_bar):

        p = self.params
        unit_ids = self.sorting_analyzer.unit_ids

        assert self.sorting_analyzer.sparsity is None, "For mode 'concatenated' waveforms need to be dense"

        # there is one unique PCA accross channels
        from sklearn.decomposition import IncrementalPCA

        pca_model = IncrementalPCA(n_components=p["n_components"], whiten=p["whiten"])

        # fit
        units_loop = enumerate(unit_ids)
        if progress_bar:
            units_loop = tqdm(units_loop, desc="Fitting PCA", total=len(unit_ids))

        for unit_ind, unit_id in units_loop:
            wfs, _, _ = self._get_sparse_waveforms(unit_id)
            wfs_flat = wfs.reshape(wfs.shape[0], -1)
            if len(wfs_flat) < p["n_components"]:
                continue
            pca_model.partial_fit(wfs_flat)

        return pca_model

    def _transform_waveforms(self, spikes, waveforms, pca_model, progress_bar):
        # transform a waveforms buffer
        # used by _run() and project_new()

        from sklearn.exceptions import NotFittedError

        mode = self.params["mode"]

        # prepare buffer
        n_components = self.params["n_components"]
        if mode in ("by_channel_local", "by_channel_global"):
            shape = (waveforms.shape[0], n_components, waveforms.shape[2])
        elif mode == "concatenated":
            shape = (waveforms.shape[0], n_components)
        pca_projection = np.zeros(shape, dtype="float32")

        unit_ids = self.sorting_analyzer.unit_ids

        # transform
        units_loop = enumerate(unit_ids)
        if progress_bar:
            units_loop = tqdm(units_loop, desc="Projecting waveforms", total=len(unit_ids))

        if mode == "by_channel_local":
            # in this case the model is a list of model
            pca_models = pca_model

            project_on_non_fitted = False
            for unit_ind, unit_id in units_loop:
                wfs, channel_inds, spike_mask = self._get_slice_waveforms(unit_id, spikes, waveforms)
                if wfs.size == 0:
                    continue
                for wf_ind, chan_ind in enumerate(channel_inds):
                    pca_model = pca_models[chan_ind]
                    try:
                        proj = pca_model.transform(wfs[:, :, wf_ind])
                        pca_projection[:, :, wf_ind][spike_mask, :] = proj
                    except NotFittedError as e:
                        # this could happen if len(wfs) is less then n_comp for a channel
                        project_on_non_fitted = True
            if project_on_non_fitted:
                warnings.warn(
                    "Projection attempted on unfitted PCA models. This could be due to a small "
                    "number of waveforms for a particular unit."
                )
        elif mode == "by_channel_global":
            # with 'by_channel_global' we can't parallelize over channels
            for unit_ind, unit_id in units_loop:
                wfs, channel_inds, spike_mask = self._get_slice_waveforms(unit_id, spikes, waveforms)
                if wfs.size == 0:
                    continue
                for wf_ind, chan_ind in enumerate(channel_inds):
                    proj = pca_model.transform(wfs[:, :, wf_ind])
                    pca_projection[:, :, wf_ind][spike_mask, :] = proj
        elif mode == "concatenated":
            for unit_ind, unit_id in units_loop:
                wfs, channel_inds, spike_mask = self._get_slice_waveforms(unit_id, spikes, waveforms)
                wfs_flat = wfs.reshape(wfs.shape[0], -1)
                proj = pca_model.transform(wfs_flat)
                pca_projection[spike_mask, :] = proj

        return pca_projection

    def _get_slice_waveforms(self, unit_id, spikes, waveforms):
        # slice by mask waveforms from one unit

        unit_index = self.sorting_analyzer.sorting.id_to_index(unit_id)
        spike_mask = spikes["unit_index"] == unit_index
        wfs = waveforms[spike_mask, :, :]

        sparsity = self.sorting_analyzer.sparsity
        if sparsity is not None:
            channel_inds = sparsity.unit_id_to_channel_indices[unit_id]
            wfs = wfs[:, :, : channel_inds.size]
        else:
            channel_inds = np.arange(self.sorting_analyzer.channel_ids.size, dtype=int)

        return wfs, channel_inds, spike_mask

    def _get_sparse_waveforms(self, unit_id):
        # get waveforms + channel_inds: dense or sparse
        waveforms_ext = self.sorting_analyzer.get_extension("waveforms")
        some_waveforms = waveforms_ext.data["waveforms"]

        some_spikes = self.sorting_analyzer.get_extension("random_spikes").get_random_spikes()

        return self._get_slice_waveforms(unit_id, some_spikes, some_waveforms)


def _all_pc_extractor_chunk(segment_index, start_frame, end_frame, worker_ctx):
    recording = worker_ctx["recording"]
    all_pcs = worker_ctx["all_pcs"]
    spike_times = worker_ctx["spike_times"]
    spike_labels = worker_ctx["spike_labels"]
    nbefore = worker_ctx["nbefore"]
    nafter = worker_ctx["nafter"]
    unit_channels = worker_ctx["unit_channels"]
    pca_model = worker_ctx["pca_model"]

    seg_size = recording.get_num_samples(segment_index=segment_index)

    i0, i1 = np.searchsorted(spike_times, [start_frame, end_frame])

    if i0 != i1:
        # protect from spikes on border :  spike_time<0 or spike_time>seg_size
        # usefull only when max_spikes_per_unit is not None
        # waveform will not be extracted and a zeros will be left in the memmap file
        while (spike_times[i0] - nbefore) < 0 and (i0 != i1):
            i0 = i0 + 1
        while (spike_times[i1 - 1] + nafter) > seg_size and (i0 != i1):
            i1 = i1 - 1

    if i0 == i1:
        return

    start = int(spike_times[i0] - nbefore)
    end = int(spike_times[i1 - 1] + nafter)
    traces = recording.get_traces(start_frame=start, end_frame=end, segment_index=segment_index)

    for i in range(i0, i1):
        st = spike_times[i]
        if st - start - nbefore < 0:
            continue
        if st - start + nafter > traces.shape[0]:
            continue

        wf = traces[st - start - nbefore : st - start + nafter, :]

        unit_index = spike_labels[i]
        chan_inds = unit_channels[unit_index]

        for c, chan_ind in enumerate(chan_inds):
            w = wf[:, chan_ind]
            if w.size > 0:
                w = w[None, :]
                all_pcs[i, :, c] = pca_model[chan_ind].transform(w)


def _init_work_all_pc_extractor(recording, sorting, all_pcs_args, nbefore, nafter, unit_channels, pca_model):
    worker_ctx = {}
    if isinstance(recording, dict):
        from spikeinterface.core import load_extractor

        recording = load_extractor(recording)
    worker_ctx["recording"] = recording
    worker_ctx["sorting"] = sorting

    spikes = sorting.to_spike_vector(concatenated=False)
    # This is the first segment only
    spikes = spikes[0]
    spike_times = spikes["sample_index"]
    spike_labels = spikes["unit_index"]

    worker_ctx["all_pcs"] = np.lib.format.open_memmap(**all_pcs_args)
    worker_ctx["spike_times"] = spike_times
    worker_ctx["spike_labels"] = spike_labels
    worker_ctx["nbefore"] = nbefore
    worker_ctx["nafter"] = nafter
    worker_ctx["unit_channels"] = unit_channels
    worker_ctx["pca_model"] = pca_model

    return worker_ctx


register_result_extension(ComputePrincipalComponents)
compute_principal_components = ComputePrincipalComponents.function_factory()


def _partial_fit_one_channel(args):
    chan_ind, pca_model, wf_chan = args
    pca_model.partial_fit(wf_chan)
    return chan_ind, pca_model<|MERGE_RESOLUTION|>--- conflicted
+++ resolved
@@ -121,16 +121,10 @@
             new_data["pca_projection"] = pca_projections.copy()
             for to_be_merge, unit_id in zip(units_to_merge, new_unit_ids):
                 new_channel_ids = sparsity.unit_id_to_channel_ids[unit_id]
-<<<<<<< HEAD
                 new_projections, spike_indices = self.get_some_projections(new_channel_ids, 
                                                                        to_be_merge, 
                                                                        kept_projections=new_data["pca_projection"], 
                                                                        kept_spikes=some_spikes)
-=======
-                new_projections, spike_indices = self.get_some_projections(
-                    new_channel_ids, to_be_merge, kept_projections=pca_projections, kept_spikes=some_spikes
-                )
->>>>>>> 817302f3
                 num_chans = new_projections.shape[2]
                 new_data["pca_projection"][spike_indices, :, :num_chans] = new_projections
                 new_data["pca_projection"][spike_indices, :, num_chans:] = 0
