"""Sorting components: peak detection."""
import copy
from typing import Tuple, Union, List, Dict, Any, Optional, Callable

import numpy as np

from spikeinterface.core.job_tools import (
    ChunkRecordingExecutor,
    _shared_job_kwargs_doc,
    split_job_kwargs,
    fix_job_kwargs,
)
from spikeinterface.core.recording_tools import get_noise_levels, get_channel_distances, get_random_data_chunks

from spikeinterface.core.baserecording import BaseRecording
from spikeinterface.core.node_pipeline import (
    PeakDetector,
    WaveformsNode,
    ExtractSparseWaveforms,
    run_node_pipeline,
    base_peak_dtype,
)

from spikeinterface.postprocessing.unit_localization import get_convolution_weights
from ..core import get_chunk_with_margin

from .tools import make_multi_method_doc

try:
    import numba

    HAVE_NUMBA = True
except ImportError:
    HAVE_NUMBA = False

try:
    import torch
    import torch.nn.functional as F

    HAVE_TORCH = True
except ImportError:
    HAVE_TORCH = False

"""
TODO:
    * remove the wrapper class and move  all implementation to instance
    *

"""


def detect_peaks(
    recording, method="by_channel", pipeline_nodes=None, gather_mode="memory", folder=None, names=None, **kwargs
):
    """Peak detection based on threshold crossing in term of k x MAD.

    In "by_channel" : peak are detected in each channel independently
    In "locally_exclusive" : a single best peak is taken from a set of neighboring channels

    Parameters
    ----------
    recording: RecordingExtractor
        The recording extractor object.
    pipeline_nodes: None or list[PipelineNode]
        Optional additional PipelineNode need to computed just after detection time.
        This avoid reading the recording multiple times.
    gather_mode: str
        How to gather the results:
        * "memory": results are returned as in-memory numpy arrays
        * "npy": results are stored to .npy files in `folder`

    folder: str or Path
        If gather_mode is "npy", the folder where the files are created.
    names: list
        List of strings with file stems associated with returns.

    {method_doc}
    {job_doc}

    Returns
    -------
    peaks: array
        Detected peaks.

    Notes
    -----
    This peak detection ported from tridesclous into spikeinterface.

    """

    assert method in detect_peak_methods

    method_class = detect_peak_methods[method]

    method_kwargs, job_kwargs = split_job_kwargs(kwargs)
    job_kwargs["mp_context"] = method_class.preferred_mp_context

    node0 = method_class(recording, **method_kwargs)
    nodes = [node0]

    job_name = f"detect peaks using {method}"
    if pipeline_nodes is None:
        squeeze_output = True
    else:
        squeeze_output = False
        job_name += f"  + {len(pipeline_nodes)} nodes"

        # because node are modified inplace (insert parent) they need to copy incase
        # the same pipeline is run several times
        pipeline_nodes = copy.deepcopy(pipeline_nodes)
        for node in pipeline_nodes:
            if node.parents is None:
                node.parents = [node0]
            else:
                node.parents = [node0] + node.parents
            nodes.append(node)

    outs = run_node_pipeline(
        recording,
        nodes,
        job_kwargs,
        job_name=job_name,
        gather_mode=gather_mode,
        squeeze_output=squeeze_output,
        folder=folder,
        names=names,
    )
    return outs


expanded_base_peak_dtype = np.dtype(base_peak_dtype + [("iteration", "int8")])
matched_base_peak_dtype = np.dtype(base_peak_dtype + [("depth_um", "float32")])


class IterativePeakDetector(PeakDetector):
    """
    A class that iteratively detects peaks in the recording by applying a peak detector, waveform extraction,
    and waveform denoising node. The algorithm runs for a specified number of iterations or until no peaks are found.
    """

    def __init__(
        self,
        recording: BaseRecording,
        peak_detector_node: PeakDetector,
        waveform_extraction_node: WaveformsNode,
        waveform_denoising_node,
        num_iterations: int = 2,
        return_output: bool = True,
        tresholds: Optional[List[float]] = None,
    ):
        """
        Initialize the iterative peak detector.

        Parameters
        ----------
        recording : BaseRecording
            The recording to process
        peak_detector_node : PeakDetector
            The peak detector node to use
        waveform_extraction_node : WaveformsNode
            The waveform extraction node to use
        waveform_denoising_node
            The waveform denoising node to use
        num_iterations : int, default: 2
            The number of iterations to run the algorithm
        return_output : bool, default: True
            Whether to return the output of the algorithm
        """
        PeakDetector.__init__(self, recording, return_output=return_output)
        self.peak_detector_node = peak_detector_node
        self.waveform_extraction_node = waveform_extraction_node
        self.waveform_denoising_node = waveform_denoising_node
        self.num_iterations = num_iterations
        self.tresholds = tresholds

    def get_trace_margin(self) -> int:
        """
        Calculate the maximum trace margin from the internal pipeline.
        Using the strategy as use by the Node pipeline


        Returns
        -------
        int
            The maximum trace margin.
        """
        internal_pipeline = (self.peak_detector_node, self.waveform_extraction_node, self.waveform_denoising_node)
        pipeline_margin = (node.get_trace_margin() for node in internal_pipeline if hasattr(node, "get_trace_margin"))
        return max(pipeline_margin)

    def compute(self, traces_chunk, start_frame, end_frame, segment_index, max_margin) -> Tuple[np.ndarray, np.ndarray]:
        """
        Perform the iterative peak detection, waveform extraction, and denoising.

        Parameters
        ----------
        traces_chunk : array-like
            The chunk of traces to process.
        start_frame : int
            The starting frame for the chunk.
        end_frame : int
            The ending frame for the chunk.
        segment_index : int
            The segment index.
        max_margin : int
            The maximum margin for the traces.

        Returns
        -------
        tuple of ndarray
            A tuple containing a single ndarray with the detected peaks.
        """

        traces_chunk = np.array(traces_chunk, copy=True, dtype="float32")
        local_peaks_list = []
        all_waveforms = []

        for iteration in range(self.num_iterations):
            # Hack because of lack of either attribute or named references
            # I welcome suggestions on how to improve this but I think it is an architectural issue
            if self.tresholds is not None:
                old_args = self.peak_detector_node.args
                old_detect_treshold = self.peak_detector_node.params["detect_threshold"]
                old_abs_treshold = old_args[1]
                new_abs_treshold = old_abs_treshold * self.tresholds[iteration] / old_detect_treshold

                new_args = tuple(val if index != 1 else new_abs_treshold for index, val in enumerate(old_args))
                self.peak_detector_node.args = new_args

            (local_peaks,) = self.peak_detector_node.compute(
                traces=traces_chunk,
                start_frame=start_frame,
                end_frame=end_frame,
                segment_index=segment_index,
                max_margin=max_margin,
            )

            local_peaks = self.add_iteration_to_peaks_dtype(local_peaks=local_peaks, iteration=iteration)
            local_peaks_list.append(local_peaks)

            # End algorith if no peak is found
            if local_peaks.size == 0:
                break

            waveforms = self.waveform_extraction_node.compute(traces=traces_chunk, peaks=local_peaks)
            denoised_waveforms = self.waveform_denoising_node.compute(
                traces=traces_chunk, peaks=local_peaks, waveforms=waveforms
            )

            self.substract_waveforms_from_traces(
                local_peaks=local_peaks,
                traces_chunk=traces_chunk,
                waveforms=denoised_waveforms,
            )

            all_waveforms.append(waveforms)
        all_local_peaks = np.concatenate(local_peaks_list, axis=0)
        all_waveforms = np.concatenate(all_waveforms, axis=0) if len(all_waveforms) != 0 else np.empty((0, 0, 0))

        # Sort as iterative method implies peaks might not be discovered ordered in time
        sorting_indices = np.argsort(all_local_peaks["sample_index"])
        all_local_peaks = all_local_peaks[sorting_indices]
        all_waveforms = all_waveforms[sorting_indices]

        return (all_local_peaks, all_waveforms)

    def substract_waveforms_from_traces(
        self,
        local_peaks: np.ndarray,
        traces_chunk: np.ndarray,
        waveforms: np.ndarray,
    ):
        """
        Substract inplace the cleaned waveforms from the traces_chunk.

        Parameters
        ----------
        sample_indices : ndarray
            The indices where the waveforms are maximum (peaks["sample_index"]).
        traces_chunk : ndarray
            A chunk of the traces.
        waveforms : ndarray
            The waveforms extracted from the traces.
        """

        nbefore = self.waveform_extraction_node.nbefore
        nafter = self.waveform_extraction_node.nafter
        if isinstance(self.waveform_extraction_node, ExtractSparseWaveforms):
            neighbours_mask = self.waveform_extraction_node.neighbours_mask
        else:
            neighbours_mask = None

        for peak_index, peak in enumerate(local_peaks):
            center_sample = peak["sample_index"]
            first_sample = center_sample - nbefore
            last_sample = center_sample + nafter
            if neighbours_mask is None:
                traces_chunk[first_sample:last_sample, :] -= waveforms[peak_index, :, :]
            else:
                (channels,) = np.nonzero(neighbours_mask[peak["channel_index"]])
                traces_chunk[first_sample:last_sample, channels] -= waveforms[peak_index, :, : len(channels)]

    def add_iteration_to_peaks_dtype(self, local_peaks, iteration) -> np.ndarray:
        """
        Add the iteration number to the peaks dtype.

        Parameters
        ----------
        local_peaks : ndarray
            The array of local peaks.
        iteration : int
            The iteration number.

        Returns
        -------
        ndarray
            An array of local peaks with the iteration number added.
        """
        # Expand dtype to also contain an iteration field
        local_peaks_expanded = np.zeros_like(local_peaks, dtype=expanded_base_peak_dtype)
        fields_in_base_type = np.dtype(base_peak_dtype).names
        for field in fields_in_base_type:
            local_peaks_expanded[field] = local_peaks[field]
        local_peaks_expanded["iteration"] = iteration

        return local_peaks_expanded


class PeakDetectorWrapper(PeakDetector):
    # transitory class to maintain instance based and class method based
    # TODO later when in main: refactor in every old detector class:
    #    * check_params
    #    * get_method_margin
    #  and move the logic in the init
    #  but keep the class method "detect_peaks()" because it is convinient in template matching
    def __init__(self, recording, **params):
        PeakDetector.__init__(self, recording, return_output=True)

        self.params = params
        self.args = self.check_params(recording, **params)

    def get_trace_margin(self):
        return self.get_method_margin(*self.args)

    def compute(self, traces, start_frame, end_frame, segment_index, max_margin):
        peak_sample_ind, peak_chan_ind = self.detect_peaks(traces, *self.args)
        if peak_sample_ind.size == 0 or peak_chan_ind.size == 0:
            return (np.zeros(0, dtype=base_peak_dtype),)

        peak_amplitude = traces[peak_sample_ind, peak_chan_ind]
        local_peaks = np.zeros(peak_sample_ind.size, dtype=base_peak_dtype)
        local_peaks["sample_index"] = peak_sample_ind
        local_peaks["channel_index"] = peak_chan_ind
        local_peaks["amplitude"] = peak_amplitude
        local_peaks["segment_index"] = segment_index

        # return is always a tuple
        return (local_peaks,)


class MatchedPeakDetectorWrapper(PeakDetector):
    # transitory class to maintain instance based and class method based
    # TODO later when in main: refactor in every old detector class:
    #    * check_params
    #    * get_method_margin
    #  and move the logic in the init
    #  but keep the class method "detect_peaks()" because it is convinient in template matching
    def __init__(self, recording, **params):
        PeakDetector.__init__(self, recording, return_output=True)

        self.params = params
        self.args = self.check_params(recording, **params)

    def get_trace_margin(self):
        return self.get_method_margin(*self.args)

    def compute(self, traces, start_frame, end_frame, segment_index, max_margin):
        peak_sample_ind, peak_chan_ind, depth_um = self.detect_peaks(traces, *self.args)
        if peak_sample_ind.size == 0 or peak_chan_ind.size == 0:
            return (np.zeros(0, dtype=matched_base_peak_dtype),)

        peak_amplitude = traces[peak_sample_ind, peak_chan_ind]
        local_peaks = np.zeros(peak_sample_ind.size, dtype=matched_base_peak_dtype)
        local_peaks["sample_index"] = peak_sample_ind
        local_peaks["channel_index"] = peak_chan_ind
        local_peaks["amplitude"] = peak_amplitude
        local_peaks["segment_index"] = segment_index
        local_peaks["depth_um"] = depth_um

        # return is always a tuple
        return (local_peaks,)


class DetectPeakByChannel(PeakDetectorWrapper):
    """Detect peaks using the "by channel" method."""

    name = "by_channel"
    engine = "numpy"
    preferred_mp_context = None
    params_doc = """
    peak_sign: "neg" | "pos" | "both", default: "neg"
        Sign of the peak
    detect_threshold: float, default: 5
        Threshold, in median absolute deviations (MAD), to use to detect peaks
    exclude_sweep_ms: float, default: 0.1
        Time, in ms, during which the peak is isolated. Exclusive param with exclude_sweep_size
        For example, if `exclude_sweep_ms` is 0.1, a peak is detected if a sample crosses the threshold,
        and no larger peaks are located during the 0.1ms preceding and following the peak
    noise_levels: array or None, default: None
        Estimated noise levels to use, if already computed
        If not provide then it is estimated from a random snippet of the data
    random_chunk_kwargs: dict, default: dict()
        A dict that contain option to randomize chunk for get_noise_levels().
        Only used if noise_levels is None
    """

    @classmethod
    def check_params(
        cls,
        recording,
        peak_sign="neg",
        detect_threshold=5,
        exclude_sweep_ms=0.1,
        noise_levels=None,
        random_chunk_kwargs={},
    ):
        assert peak_sign in ("both", "neg", "pos")

        if noise_levels is None:
            noise_levels = get_noise_levels(recording, return_scaled=False, **random_chunk_kwargs)
        abs_thresholds = noise_levels * detect_threshold
        exclude_sweep_size = int(exclude_sweep_ms * recording.get_sampling_frequency() / 1000.0)

        return (peak_sign, abs_thresholds, exclude_sweep_size)

    @classmethod
    def get_method_margin(cls, *args):
        exclude_sweep_size = args[2]
        return exclude_sweep_size

    @classmethod
    def detect_peaks(cls, traces, peak_sign, abs_thresholds, exclude_sweep_size):
        traces_center = traces[exclude_sweep_size:-exclude_sweep_size, :]
        length = traces_center.shape[0]

        if peak_sign in ("pos", "both"):
            peak_mask = traces_center > abs_thresholds[None, :]
            for i in range(exclude_sweep_size):
                peak_mask &= traces_center > traces[i : i + length, :]
                peak_mask &= (
                    traces_center >= traces[exclude_sweep_size + i + 1 : exclude_sweep_size + i + 1 + length, :]
                )

        if peak_sign in ("neg", "both"):
            if peak_sign == "both":
                peak_mask_pos = peak_mask.copy()

            peak_mask = traces_center < -abs_thresholds[None, :]
            for i in range(exclude_sweep_size):
                peak_mask &= traces_center < traces[i : i + length, :]
                peak_mask &= (
                    traces_center <= traces[exclude_sweep_size + i + 1 : exclude_sweep_size + i + 1 + length, :]
                )

            if peak_sign == "both":
                peak_mask = peak_mask | peak_mask_pos

        # find peaks
        peak_sample_ind, peak_chan_ind = np.nonzero(peak_mask)
        # correct for time shift
        peak_sample_ind += exclude_sweep_size

        return peak_sample_ind, peak_chan_ind


class DetectPeakByChannelTorch(PeakDetectorWrapper):
    """Detect peaks using the "by channel" method with pytorch."""

    name = "by_channel_torch"
    engine = "torch"
    preferred_mp_context = "spawn"
    params_doc = """
    peak_sign: "neg" | "pos" | "both", default: "neg"
        Sign of the peak
    detect_threshold: float, default: 5
        Threshold, in median absolute deviations (MAD), to use to detect peaks
    exclude_sweep_ms: float, default: 0.1
        Time, in ms, during which the peak is isolated. Exclusive param with exclude_sweep_size
        For example, if `exclude_sweep_ms` is 0.1, a peak is detected if a sample crosses the threshold,
        and no larger peaks are located during the 0.1ms preceding and following the peak
    noise_levels: array or None, default: None
        Estimated noise levels to use, if already computed.
        If not provide then it is estimated from a random snippet of the data
    device : str or None, default: None
            "cpu", "cuda", or None. If None and cuda is available, "cuda" is selected
    return_tensor : bool, default: False
        If True, the output is returned as a tensor, otherwise as a numpy array
    random_chunk_kwargs: dict, default: dict()
        A dict that contain option to randomize chunk for get_noise_levels().
        Only used if noise_levels is None.
    """

    @classmethod
    def check_params(
        cls,
        recording,
        peak_sign="neg",
        detect_threshold=5,
        exclude_sweep_ms=0.1,
        noise_levels=None,
        device=None,
        return_tensor=False,
        random_chunk_kwargs={},
    ):
        if not HAVE_TORCH:
            raise ModuleNotFoundError('"by_channel_torch" needs torch which is not installed')
        assert peak_sign in ("both", "neg", "pos")
        if device is None:
            device = "cuda" if torch.cuda.is_available() else "cpu"

        if noise_levels is None:
            noise_levels = get_noise_levels(recording, return_scaled=False, **random_chunk_kwargs)
        abs_thresholds = noise_levels * detect_threshold
        exclude_sweep_size = int(exclude_sweep_ms * recording.get_sampling_frequency() / 1000.0)

        return (peak_sign, abs_thresholds, exclude_sweep_size, device, return_tensor)

    @classmethod
    def get_method_margin(cls, *args):
        exclude_sweep_size = args[2]
        return exclude_sweep_size

    @classmethod
    def detect_peaks(cls, traces, peak_sign, abs_thresholds, exclude_sweep_size, device, return_tensor):
        sample_inds, chan_inds = _torch_detect_peaks(
            traces, peak_sign, abs_thresholds, exclude_sweep_size, None, device
        )
        if not return_tensor:
            sample_inds = np.array(sample_inds.cpu())
            chan_inds = np.array(chan_inds.cpu())
        return sample_inds, chan_inds


class DetectPeakLocallyExclusive(PeakDetectorWrapper):
    """Detect peaks using the "locally exclusive" method."""

    name = "locally_exclusive"
    engine = "numba"
    preferred_mp_context = None
    params_doc = (
        DetectPeakByChannel.params_doc
        + """
    radius_um: float
        The radius to use to select neighbour channels for locally exclusive detection.
    """
    )

    @classmethod
    def check_params(
        cls,
        recording,
        peak_sign="neg",
        detect_threshold=5,
        exclude_sweep_ms=0.1,
        radius_um=50,
        noise_levels=None,
        random_chunk_kwargs={},
    ):
        if not HAVE_NUMBA:
            raise ModuleNotFoundError('"locally_exclusive" needs numba which is not installed')

        args = DetectPeakByChannel.check_params(
            recording,
            peak_sign=peak_sign,
            detect_threshold=detect_threshold,
            exclude_sweep_ms=exclude_sweep_ms,
            noise_levels=noise_levels,
            random_chunk_kwargs=random_chunk_kwargs,
        )

        channel_distance = get_channel_distances(recording)
        neighbours_mask = channel_distance <= radius_um
        return args + (neighbours_mask,)

    @classmethod
    def get_method_margin(cls, *args):
        exclude_sweep_size = args[2]
        return exclude_sweep_size

    @classmethod
    def detect_peaks(cls, traces, peak_sign, abs_thresholds, exclude_sweep_size, neighbours_mask):
        assert HAVE_NUMBA, "You need to install numba"
        traces_center = traces[exclude_sweep_size:-exclude_sweep_size, :]

        if peak_sign in ("pos", "both"):
            peak_mask = traces_center > abs_thresholds[None, :]
            peak_mask = _numba_detect_peak_pos(
                traces, traces_center, peak_mask, exclude_sweep_size, abs_thresholds, peak_sign, neighbours_mask
            )

        if peak_sign in ("neg", "both"):
            if peak_sign == "both":
                peak_mask_pos = peak_mask.copy()

            peak_mask = traces_center < -abs_thresholds[None, :]
            peak_mask = _numba_detect_peak_neg(
                traces, traces_center, peak_mask, exclude_sweep_size, abs_thresholds, peak_sign, neighbours_mask
            )

            if peak_sign == "both":
                peak_mask = peak_mask | peak_mask_pos

        # Find peaks and correct for time shift
        peak_sample_ind, peak_chan_ind = np.nonzero(peak_mask)
        peak_sample_ind += exclude_sweep_size

        return peak_sample_ind, peak_chan_ind


class DetectPeakLocallyExclusiveMatchedFiltering(MatchedPeakDetectorWrapper):
    """Detect peaks using the 'locally exclusive' method."""

    name = "locally_exclusive_mf"
    engine = "numba"
    preferred_mp_context = None
    params_doc = (
        DetectPeakByChannel.params_doc
        + """
    radius_um: float
        The radius to use to select neighbour channels for locally exclusive detection.
    prototype: array
        The canonical waveform of action potentials
    rank : int (default 5)
        The rank for SVD convolution of spatiotemporal templates with the traces
    depth_um: np.array, default: np.linspace(5, 100.0, 5)
        Putative depth of the fake templates
    """
    )

    @classmethod
    def check_params(
        cls,
        recording,
        prototype,
        peak_sign="neg",
        detect_threshold=5,
        exclude_sweep_ms=0.1,
        radius_um=50,
<<<<<<< HEAD
        depth_um=np.linspace(1, 50, 5),
=======
        depth_um=np.linspace(1, 100, 5),
>>>>>>> 4b4bf42a
        rank=5,
        noise_levels=None,
        random_chunk_kwargs={},
    ):
        if not HAVE_NUMBA:
            raise ModuleNotFoundError('"locally_exclusive" needs numba which is not installed')

        assert peak_sign in ("both", "neg", "pos")

        if noise_levels is None:
            noise_levels = get_noise_levels(recording, return_scaled=False, **random_chunk_kwargs)
        abs_thresholds = noise_levels * detect_threshold
        exclude_sweep_size = int(exclude_sweep_ms * recording.get_sampling_frequency() / 1000.0)
        channel_distance = get_channel_distances(recording)
        neighbours_mask = channel_distance <= radius_um

        idx = np.argmax(np.abs(prototype))
        if peak_sign == "neg":
            assert prototype[idx] < 0, "Prototype should have a negative peak"
            peak_sign = "pos"
        elif peak_sign == "pos":
            assert prototype[idx] > 0, "Prototype should have a positive peak"
        elif peak_sign == "both":
            raise NotImplementedError("Matched filtering not working with peak_sign=both yet!")

        import sklearn.metrics

        contact_locations = recording.get_channel_locations()
<<<<<<< HEAD
        nb_templates = len(contact_locations)

        dist = sklearn.metrics.pairwise_distances(contact_locations, contact_locations)
        templates = np.zeros((nb_templates * len(depth_um), len(prototype), len(contact_locations)), dtype=np.float32)
        count = 0

        for depth in depth_um:
            weights = np.exp(-dist / depth)
            norm = np.linalg.norm(weights, axis=0)[np.newaxis, :]
            weights /= norm
            weights[~np.isfinite(weights)] = 0.0

            for w in weights:
                templates[count] = w * prototype[:, np.newaxis]
                count += 1
=======
        num_channels = recording.get_num_channels()
        num_templates = num_channels * len(depth_um)

        dist = sklearn.metrics.pairwise_distances(contact_locations, contact_locations)
        weights = get_convolution_weights(dist, depth_um)
        weights = weights.reshape(num_templates, -1)
        templates = weights[:, None, :] * prototype[None, :, None]
>>>>>>> 4b4bf42a

        temporal, singular, spatial = np.linalg.svd(templates, full_matrices=False)
        temporal = temporal[:, :, :rank]
        singular = singular[:, :rank]
        spatial = spatial[:, :rank, :]
        templates = np.matmul(temporal * singular[:, np.newaxis, :], spatial)
<<<<<<< HEAD
        norms = np.linalg.norm(templates, axis=(1, 2)) ** 2
=======
        norms = np.linalg.norm(templates, axis=(1, 2))
>>>>>>> 4b4bf42a

        temporal /= norms[:, np.newaxis, np.newaxis]
        temporal = np.flip(temporal, axis=1)
        spatial = np.moveaxis(spatial, [0, 1, 2], [1, 0, 2])
        temporal = np.moveaxis(temporal, [0, 1, 2], [1, 2, 0])
        singular = singular.T[:, :, np.newaxis]
        del templates

        random_data = get_random_data_chunks(recording, return_scaled=False, **random_chunk_kwargs)
        random_data = cls.get_convolved_traces(random_data, temporal, spatial, singular)
        medians = np.median(random_data, axis=1)
        medians = medians[:, None]
        noise_levels = np.median(np.abs(random_data - medians), axis=1) / 0.6744897501960817
        abs_thresholds = noise_levels * detect_threshold

        return (peak_sign, abs_thresholds, exclude_sweep_size, neighbours_mask, temporal, spatial, singular, depth_um)

    def get_dtype(self):
        return matched_base_peak_dtype

    @classmethod
    def get_convolved_traces(cls, traces, temporal, spatial, singular):
        import scipy.signal

<<<<<<< HEAD
        num_channels = traces.shape[1]
        num_templates = temporal.shape[1]
=======
>>>>>>> 4b4bf42a
        num_timesteps, num_templates = len(traces), temporal.shape[1]
        scalar_products = np.zeros((num_templates, num_timesteps), dtype=np.float32)
        spatially_filtered_data = np.matmul(spatial, traces.T[np.newaxis, :, :])
        scaled_filtered_data = spatially_filtered_data * singular
        objective_by_rank = scipy.signal.oaconvolve(scaled_filtered_data, temporal, axes=2, mode="same")
        scalar_products += np.sum(objective_by_rank, axis=0)
        return scalar_products

    @classmethod
    def get_method_margin(cls, *args):
        exclude_sweep_size = args[2]
        return exclude_sweep_size

    @classmethod
    def detect_peaks(
        cls,
        traces,
        peak_sign,
        abs_thresholds,
        exclude_sweep_size,
        neighbours_mask,
        temporal,
        spatial,
        singular,
        depth_um,
    ):
        assert HAVE_NUMBA, "You need to install numba"
        traces = cls.get_convolved_traces(traces, temporal, spatial, singular)
        traces /= abs_thresholds[:, None]
        traces_center = traces[:, exclude_sweep_size:-exclude_sweep_size]
        num_depths = len(depth_um)
        num_channels = traces.shape[0] // num_depths

        peak_mask = traces_center > 1
        peak_mask = _numba_detect_peak_matched_filtering(
            traces,
            traces_center,
            peak_mask,
            exclude_sweep_size,
            abs_thresholds,
            peak_sign,
            neighbours_mask,
            num_channels,
        )

        # Find peaks and correct for time shift
        peak_chan_ind, peak_sample_ind = np.nonzero(peak_mask)

<<<<<<< HEAD
        peak_chan_ind = peak_chan_ind % num_channels
        peak_sample_ind += exclude_sweep_size

=======
>>>>>>> 4b4bf42a
        depths_um = depth_um[peak_chan_ind // num_channels]
        # depths_um = np.zeros(len(peak_sample_ind), dtype=np.float32)
        # for count in range(len(peak_chan_ind)):
        #     channel = peak_chan_ind[count]
        #     peak = peak_sample_ind[count]
        #     data = traces[channel::num_channels, peak]
        #     depths_um[count] = np.dot(data, depth_um)/data.sum()

<<<<<<< HEAD
=======
        peak_chan_ind = peak_chan_ind % num_channels
        peak_sample_ind += exclude_sweep_size

>>>>>>> 4b4bf42a
        return peak_sample_ind, peak_chan_ind, depths_um


class DetectPeakLocallyExclusiveTorch(PeakDetectorWrapper):
    """Detect peaks using the "locally exclusive" method with pytorch."""

    name = "locally_exclusive_torch"
    engine = "torch"
    preferred_mp_context = "spawn"
    params_doc = (
        DetectPeakByChannel.params_doc
        + """
    radius_um: float
        The radius to use to select neighbour channels for locally exclusive detection.
    """
    )

    @classmethod
    def check_params(
        cls,
        recording,
        peak_sign="neg",
        detect_threshold=5,
        exclude_sweep_ms=0.1,
        noise_levels=None,
        device=None,
        radius_um=50,
        return_tensor=False,
        random_chunk_kwargs={},
    ):
        if not HAVE_TORCH:
            raise ModuleNotFoundError('"by_channel_torch" needs torch which is not installed')
        args = DetectPeakByChannelTorch.check_params(
            recording,
            peak_sign=peak_sign,
            detect_threshold=detect_threshold,
            exclude_sweep_ms=exclude_sweep_ms,
            noise_levels=noise_levels,
            device=device,
            return_tensor=return_tensor,
            random_chunk_kwargs=random_chunk_kwargs,
        )

        channel_distance = get_channel_distances(recording)
        neighbour_indices_by_chan = []
        num_channels = recording.get_num_channels()
        for chan in range(num_channels):
            neighbour_indices_by_chan.append(np.nonzero(channel_distance[chan] <= radius_um)[0])
        max_neighbs = np.max([len(neigh) for neigh in neighbour_indices_by_chan])
        neighbours_idxs = num_channels * np.ones((num_channels, max_neighbs), dtype=int)
        for i, neigh in enumerate(neighbour_indices_by_chan):
            neighbours_idxs[i, : len(neigh)] = neigh
        return args + (neighbours_idxs,)

    @classmethod
    def get_method_margin(cls, *args):
        exclude_sweep_size = args[2]
        return exclude_sweep_size

    @classmethod
    def detect_peaks(cls, traces, peak_sign, abs_thresholds, exclude_sweep_size, device, return_tensor, neighbor_idxs):
        sample_inds, chan_inds = _torch_detect_peaks(
            traces, peak_sign, abs_thresholds, exclude_sweep_size, neighbor_idxs, device
        )
        if not return_tensor and isinstance(sample_inds, torch.Tensor) and isinstance(chan_inds, torch.Tensor):
            sample_inds = np.array(sample_inds.cpu())
            chan_inds = np.array(chan_inds.cpu())
        return sample_inds, chan_inds


if HAVE_NUMBA:

    @numba.jit(nopython=True, parallel=False)
    def _numba_detect_peak_pos(
        traces, traces_center, peak_mask, exclude_sweep_size, abs_thresholds, peak_sign, neighbours_mask
    ):
        num_chans = traces_center.shape[1]
        for chan_ind in range(num_chans):
            for s in range(peak_mask.shape[0]):
                if not peak_mask[s, chan_ind]:
                    continue
                for neighbour in range(num_chans):
                    if not neighbours_mask[chan_ind, neighbour]:
                        continue
                    for i in range(exclude_sweep_size):
                        if chan_ind != neighbour:
                            peak_mask[s, chan_ind] &= traces_center[s, chan_ind] >= traces_center[s, neighbour]
                        peak_mask[s, chan_ind] &= traces_center[s, chan_ind] > traces[s + i, neighbour]
                        peak_mask[s, chan_ind] &= (
                            traces_center[s, chan_ind] >= traces[exclude_sweep_size + s + i + 1, neighbour]
                        )
                        if not peak_mask[s, chan_ind]:
                            break
                    if not peak_mask[s, chan_ind]:
                        break
        return peak_mask

    @numba.jit(nopython=True, parallel=False)
    def _numba_detect_peak_neg(
        traces, traces_center, peak_mask, exclude_sweep_size, abs_thresholds, peak_sign, neighbours_mask
    ):
        num_chans = traces_center.shape[1]
        for chan_ind in range(num_chans):
            for s in range(peak_mask.shape[0]):
                if not peak_mask[s, chan_ind]:
                    continue
                for neighbour in range(num_chans):
                    if not neighbours_mask[chan_ind, neighbour]:
                        continue
                    for i in range(exclude_sweep_size):
                        if chan_ind != neighbour:
                            peak_mask[s, chan_ind] &= traces_center[s, chan_ind] <= traces_center[s, neighbour]
                        peak_mask[s, chan_ind] &= traces_center[s, chan_ind] < traces[s + i, neighbour]
                        peak_mask[s, chan_ind] &= (
                            traces_center[s, chan_ind] <= traces[exclude_sweep_size + s + i + 1, neighbour]
                        )
                        if not peak_mask[s, chan_ind]:
                            break
                    if not peak_mask[s, chan_ind]:
                        break
        return peak_mask

    @numba.jit(nopython=True, parallel=False)
    def _numba_detect_peak_matched_filtering(
        traces, traces_center, peak_mask, exclude_sweep_size, abs_thresholds, peak_sign, neighbours_mask, num_channels
    ):
        num_chans = traces_center.shape[0]
        for chan_ind in range(num_chans):
            for s in range(peak_mask.shape[1]):
                if not peak_mask[chan_ind, s]:
                    continue
                for neighbour in range(num_chans):
                    if not neighbours_mask[chan_ind % num_channels, neighbour % num_channels]:
                        continue
                    for i in range(exclude_sweep_size):
                        if chan_ind != neighbour:
                            peak_mask[chan_ind, s] &= traces_center[chan_ind, s] >= traces_center[neighbour, s]
                        peak_mask[chan_ind, s] &= traces_center[chan_ind, s] > traces[neighbour, s + i]
                        peak_mask[chan_ind, s] &= (
                            traces_center[chan_ind, s] >= traces[neighbour, exclude_sweep_size + s + i + 1]
                        )
                        if not peak_mask[chan_ind, s]:
                            break
                    if not peak_mask[chan_ind, s]:
                        break
        return peak_mask


if HAVE_TORCH:

    @torch.no_grad()
    def _torch_detect_peaks(traces, peak_sign, abs_thresholds, exclude_sweep_size=5, neighbours_mask=None, device=None):
        """
        Voltage thresholding detection and deduplication with torch.
        Implementation from Charlie Windolf:
        https://github.com/cwindolf/spike-psvae/blob/ba0a985a075776af892f09adfd453b8d9db168b9/spike_psvae/detect.py#L350
        Parameters
        ----------
        traces : np.array
            Chunk of traces
        abs_thresholds : np.array
            Absolute thresholds by channel
        peak_sign : "neg" | "pos" | "both", default: "neg"
            The sign of the peak to detect peaks
        exclude_sweep_size : int, default: 5
            How many temporal neighbors to compare with during argrelmin
            Called `order` in original the implementation. The `max_window` parameter, used
            for deduplication, is now set as 2* exclude_sweep_size
        neighbor_mask : np.array or None, default: None
            If given, a matrix with shape (num_channels, num_neighbours) with
            neighbour indices for each channel. The matrix needs to be rectangular and
            padded to num_channels
        device : str or None, default: None
            "cpu", "cuda", or None. If None and cuda is available, "cuda" is selected

        Returns
        -------
        sample_inds, chan_inds
            1D numpy arrays
        """
        # TODO handle GPU-memory at chunk executor level
        # for now we keep the same batching mechanism from spike_psvae
        # this will be adjusted based on: num jobs, num gpus, num neighbors
        MAXCOPY = 8

        num_samples, num_channels = traces.shape
        dtype = torch.float32
        empty_return_value = (torch.tensor([], dtype=dtype), torch.tensor([], dtype=dtype))

        # The function uses maxpooling to look for maximum
        if peak_sign == "neg":
            traces = -traces
        elif peak_sign == "pos":
            traces = traces
        elif peak_sign == "both":
            traces = np.abs(traces)

        traces_tensor = torch.as_tensor(traces, device=device, dtype=torch.float)
        thresholds_torch = torch.as_tensor(abs_thresholds, device=device, dtype=torch.float)
        normalized_traces = traces_tensor / thresholds_torch

        max_amplitudes, indices = F.max_pool2d_with_indices(
            input=normalized_traces[None, None],
            kernel_size=[2 * exclude_sweep_size + 1, 1],
            stride=1,
            padding=[exclude_sweep_size, 0],
        )
        max_amplitudes = max_amplitudes[0, 0]
        indices = indices[0, 0]
        # torch `indices` gives loc of argmax at each position
        # find those which actually *were* the max
        unique_indices = indices.unique()
        window_max_indices = unique_indices[indices.view(-1)[unique_indices] == unique_indices]

        # voltage threshold
        max_amplitudes_at_indices = max_amplitudes.view(-1)[window_max_indices]
        crossings = torch.nonzero(max_amplitudes_at_indices > 1).squeeze()
        if not crossings.numel():
            return empty_return_value

        # -- unravel the spike index
        # (right now the indices are into flattened recording)
        peak_indices = window_max_indices[crossings]
        sample_indices = torch.div(peak_indices, num_channels, rounding_mode="floor")
        channel_indices = peak_indices % num_channels
        amplitudes = max_amplitudes_at_indices[crossings]

        # we need this due to the padding in convolution
        valid_indices = torch.nonzero((0 < sample_indices) & (sample_indices < traces.shape[0] - 1)).squeeze()
        if not valid_indices.numel():
            return empty_return_value
        sample_indices = sample_indices[valid_indices]
        channel_indices = channel_indices[valid_indices]
        amplitudes = amplitudes[valid_indices]

        # -- deduplication
        # We deduplicate if the channel index is provided.
        if neighbours_mask is not None:
            neighbours_mask = torch.tensor(neighbours_mask, device=device, dtype=torch.long)

            # -- temporal max pool
            # still not sure why we can't just use `max_amplitudes` instead of making
            # this sparsely populated array, but it leads to a different result.
            max_amplitudes[:] = 0
            max_amplitudes[sample_indices, channel_indices] = amplitudes
            max_window = 2 * exclude_sweep_size
            max_amplitudes = F.max_pool2d(
                max_amplitudes[None, None],
                kernel_size=[2 * max_window + 1, 1],
                stride=1,
                padding=[max_window, 0],
            )[0, 0]

            # -- spatial max pool with channel index
            # batch size heuristic, see __doc__
            max_neighbs = neighbours_mask.shape[1]
            batch_size = int(np.ceil(num_samples / (max_neighbs / MAXCOPY)))
            for bs in range(0, num_samples, batch_size):
                be = min(num_samples, bs + batch_size)
                max_amplitudes[bs:be] = torch.max(F.pad(max_amplitudes[bs:be], (0, 1))[:, neighbours_mask], 2)[0]

            # -- deduplication
            deduplication_indices = torch.nonzero(
                amplitudes >= max_amplitudes[sample_indices, channel_indices] - 1e-8
            ).squeeze()
            if not deduplication_indices.numel():
                return empty_return_value
            sample_indices = sample_indices[deduplication_indices]
            channel_indices = channel_indices[deduplication_indices]
            amplitudes = amplitudes[deduplication_indices]

        return sample_indices, channel_indices


class DetectPeakLocallyExclusiveOpenCL(PeakDetectorWrapper):
    name = "locally_exclusive_cl"
    engine = "opencl"
    preferred_mp_context = None
    params_doc = (
        DetectPeakLocallyExclusive.params_doc
        + """
    opencl_context_kwargs: None or dict
        kwargs to create the opencl context
    """
    )

    @classmethod
    def check_params(
        cls,
        recording,
        peak_sign="neg",
        detect_threshold=5,
        exclude_sweep_ms=0.1,
        radius_um=50,
        noise_levels=None,
        random_chunk_kwargs={},
    ):
        # TODO refactor with other classes
        assert peak_sign in ("both", "neg", "pos")
        if noise_levels is None:
            noise_levels = get_noise_levels(recording, return_scaled=False, **random_chunk_kwargs)
        abs_thresholds = noise_levels * detect_threshold
        exclude_sweep_size = int(exclude_sweep_ms * recording.get_sampling_frequency() / 1000.0)
        channel_distance = get_channel_distances(recording)
        neighbours_mask = channel_distance <= radius_um

        executor = OpenCLDetectPeakExecutor(abs_thresholds, exclude_sweep_size, neighbours_mask, peak_sign)

        return (executor,)

    @classmethod
    def get_method_margin(cls, *args):
        executor = args[0]
        return executor.exclude_sweep_size

    @classmethod
    def detect_peaks(cls, traces, executor):
        peak_sample_ind, peak_chan_ind = executor.detect_peak(traces)

        return peak_sample_ind, peak_chan_ind


class OpenCLDetectPeakExecutor:
    def __init__(self, abs_thresholds, exclude_sweep_size, neighbours_mask, peak_sign):
        import pyopencl

        self.chunk_size = None

        self.abs_thresholds = abs_thresholds.astype("float32")
        self.exclude_sweep_size = exclude_sweep_size
        self.neighbours_mask = neighbours_mask.astype("uint8")
        self.peak_sign = peak_sign
        self.ctx = None
        self.queue = None
        self.x = 0

    def create_buffers_and_compile(self, chunk_size):
        import pyopencl

        mf = pyopencl.mem_flags
        try:
            self.device = pyopencl.get_platforms()[0].get_devices()[0]
            self.ctx = pyopencl.Context(devices=[self.device])
        except Exception as e:
            print("error create context ", e)

        self.queue = pyopencl.CommandQueue(self.ctx)
        self.max_wg_size = self.ctx.devices[0].get_info(pyopencl.device_info.MAX_WORK_GROUP_SIZE)
        self.chunk_size = chunk_size

        self.neighbours_mask_cl = pyopencl.Buffer(
            self.ctx, mf.READ_ONLY | mf.COPY_HOST_PTR, hostbuf=self.neighbours_mask
        )
        self.abs_thresholds_cl = pyopencl.Buffer(self.ctx, mf.READ_ONLY | mf.COPY_HOST_PTR, hostbuf=self.abs_thresholds)

        num_channels = self.neighbours_mask.shape[0]
        self.traces_cl = pyopencl.Buffer(self.ctx, mf.READ_WRITE, size=int(chunk_size * num_channels * 4))

        # TODO estimate smaller
        self.num_peaks = np.zeros(1, dtype="int32")
        self.num_peaks_cl = pyopencl.Buffer(self.ctx, mf.READ_WRITE | mf.COPY_HOST_PTR, hostbuf=self.num_peaks)

        nb_max_spike_in_chunk = num_channels * chunk_size
        self.peaks = np.zeros(nb_max_spike_in_chunk, dtype=[("sample_index", "int32"), ("channel_index", "int32")])
        self.peaks_cl = pyopencl.Buffer(self.ctx, mf.READ_WRITE | mf.COPY_HOST_PTR, hostbuf=self.peaks)

        variables = dict(
            chunk_size=int(self.chunk_size),
            exclude_sweep_size=int(self.exclude_sweep_size),
            peak_sign={"pos": 1, "neg": -1}[self.peak_sign],
            num_channels=num_channels,
        )

        kernel_formated = processor_kernel % variables
        prg = pyopencl.Program(self.ctx, kernel_formated)
        self.opencl_prg = prg.build()  # options='-cl-mad-enable'
        self.kern_detect_peaks = getattr(self.opencl_prg, "detect_peaks")

        self.kern_detect_peaks.set_args(
            self.traces_cl, self.neighbours_mask_cl, self.abs_thresholds_cl, self.peaks_cl, self.num_peaks_cl
        )

        s = self.chunk_size - 2 * self.exclude_sweep_size
        self.global_size = (s,)
        self.local_size = None

    def detect_peak(self, traces):
        self.x += 1

        import pyopencl

        if self.chunk_size is None or self.chunk_size != traces.shape[0]:
            self.create_buffers_and_compile(traces.shape[0])
        event = pyopencl.enqueue_copy(self.queue, self.traces_cl, traces.astype("float32"))

        pyopencl.enqueue_nd_range_kernel(
            self.queue,
            self.kern_detect_peaks,
            self.global_size,
            self.local_size,
        )

        event = pyopencl.enqueue_copy(self.queue, self.traces_cl, traces.astype("float32"))
        event = pyopencl.enqueue_copy(self.queue, self.traces_cl, traces.astype("float32"))
        event = pyopencl.enqueue_copy(self.queue, self.num_peaks, self.num_peaks_cl)
        event = pyopencl.enqueue_copy(self.queue, self.peaks, self.peaks_cl)
        event.wait()

        n = self.num_peaks[0]
        peaks = self.peaks[:n]
        peak_sample_ind = peaks["sample_index"].astype("int64")
        peak_chan_ind = peaks["channel_index"].astype("int64")

        return peak_sample_ind, peak_chan_ind


processor_kernel = """
#define chunk_size %(chunk_size)d
#define exclude_sweep_size %(exclude_sweep_size)d
#define peak_sign %(peak_sign)d
#define num_channels %(num_channels)d


typedef struct st_peak{
    int sample_index;
    int channel_index;
} st_peak;


__kernel void detect_peaks(
                        //in
                        __global  float *traces,
                        __global  uchar *neighbours_mask,
                        __global  float *abs_thresholds,
                        //out
                        __global  st_peak *peaks,
                        volatile __global int *num_peaks
                ){
    int pos = get_global_id(0);

    if (pos == 0){
        *num_peaks = 0;
    }
    // this barrier OK if the first group is run first
    barrier(CLK_GLOBAL_MEM_FENCE);

    if (pos>=(chunk_size - (2 * exclude_sweep_size))){
        return;
    }


    float v;
    uchar peak;
    uchar is_neighbour;

    int index;

    int i_peak;


    for (int chan=0; chan<num_channels; chan++){

        //v = traces[(pos + exclude_sweep_size)*num_channels + chan];
        index = (pos + exclude_sweep_size) * num_channels + chan;
        v = traces[index];

        if(peak_sign==1){
            if (v>abs_thresholds[chan]){peak=1;}
            else {peak=0;}
        }
        else if(peak_sign==-1){
            if (v<-abs_thresholds[chan]){peak=1;}
            else {peak=0;}
        }

        if (peak == 1){
            for (int chan_neigh=0; chan_neigh<num_channels; chan_neigh++){

                is_neighbour = neighbours_mask[chan * num_channels + chan_neigh];
                if (is_neighbour == 0){continue;}
                //if (chan == chan_neigh){continue;}

                index = (pos + exclude_sweep_size) * num_channels + chan_neigh;
                if(peak_sign==1){
                    peak = peak && (v>=traces[index]);
                }
                else if(peak_sign==-1){
                    peak = peak && (v<=traces[index]);
                }

                if (peak==0){break;}

                if(peak_sign==1){
                    for (int i=1; i<=exclude_sweep_size; i++){
                        peak = peak && (v>traces[(pos + exclude_sweep_size - i)*num_channels + chan_neigh]) && (v>=traces[(pos + exclude_sweep_size + i)*num_channels + chan_neigh]);
                        if (peak==0){break;}
                    }
                }
                else if(peak_sign==-1){
                    for (int i=1; i<=exclude_sweep_size; i++){
                        peak = peak && (v<traces[(pos + exclude_sweep_size - i)*num_channels + chan_neigh]) && (v<=traces[(pos + exclude_sweep_size + i)*num_channels + chan_neigh]);
                        if (peak==0){break;}
                    }
                }

            }

        }

        if (peak==1){
            //append to
            i_peak = atomic_inc(num_peaks);
            // sample_index is LOCAL to fifo
            peaks[i_peak].sample_index = pos + exclude_sweep_size;
            peaks[i_peak].channel_index = chan;
        }
    }

}
"""


# TODO make a dict with name+engine entry later
_methods_list = [
    DetectPeakByChannel,
    DetectPeakLocallyExclusive,
    DetectPeakLocallyExclusiveOpenCL,
    DetectPeakByChannelTorch,
    DetectPeakLocallyExclusiveTorch,
    DetectPeakLocallyExclusiveMatchedFiltering,
]
detect_peak_methods = {m.name: m for m in _methods_list}
method_doc = make_multi_method_doc(_methods_list)
detect_peaks.__doc__ = detect_peaks.__doc__.format(method_doc=method_doc, job_doc=_shared_job_kwargs_doc)<|MERGE_RESOLUTION|>--- conflicted
+++ resolved
@@ -646,11 +646,7 @@
         detect_threshold=5,
         exclude_sweep_ms=0.1,
         radius_um=50,
-<<<<<<< HEAD
-        depth_um=np.linspace(1, 50, 5),
-=======
         depth_um=np.linspace(1, 100, 5),
->>>>>>> 4b4bf42a
         rank=5,
         noise_levels=None,
         random_chunk_kwargs={},
@@ -679,23 +675,6 @@
         import sklearn.metrics
 
         contact_locations = recording.get_channel_locations()
-<<<<<<< HEAD
-        nb_templates = len(contact_locations)
-
-        dist = sklearn.metrics.pairwise_distances(contact_locations, contact_locations)
-        templates = np.zeros((nb_templates * len(depth_um), len(prototype), len(contact_locations)), dtype=np.float32)
-        count = 0
-
-        for depth in depth_um:
-            weights = np.exp(-dist / depth)
-            norm = np.linalg.norm(weights, axis=0)[np.newaxis, :]
-            weights /= norm
-            weights[~np.isfinite(weights)] = 0.0
-
-            for w in weights:
-                templates[count] = w * prototype[:, np.newaxis]
-                count += 1
-=======
         num_channels = recording.get_num_channels()
         num_templates = num_channels * len(depth_um)
 
@@ -703,18 +682,13 @@
         weights = get_convolution_weights(dist, depth_um)
         weights = weights.reshape(num_templates, -1)
         templates = weights[:, None, :] * prototype[None, :, None]
->>>>>>> 4b4bf42a
 
         temporal, singular, spatial = np.linalg.svd(templates, full_matrices=False)
         temporal = temporal[:, :, :rank]
         singular = singular[:, :rank]
         spatial = spatial[:, :rank, :]
         templates = np.matmul(temporal * singular[:, np.newaxis, :], spatial)
-<<<<<<< HEAD
-        norms = np.linalg.norm(templates, axis=(1, 2)) ** 2
-=======
         norms = np.linalg.norm(templates, axis=(1, 2))
->>>>>>> 4b4bf42a
 
         temporal /= norms[:, np.newaxis, np.newaxis]
         temporal = np.flip(temporal, axis=1)
@@ -739,11 +713,6 @@
     def get_convolved_traces(cls, traces, temporal, spatial, singular):
         import scipy.signal
 
-<<<<<<< HEAD
-        num_channels = traces.shape[1]
-        num_templates = temporal.shape[1]
-=======
->>>>>>> 4b4bf42a
         num_timesteps, num_templates = len(traces), temporal.shape[1]
         scalar_products = np.zeros((num_templates, num_timesteps), dtype=np.float32)
         spatially_filtered_data = np.matmul(spatial, traces.T[np.newaxis, :, :])
@@ -792,12 +761,6 @@
         # Find peaks and correct for time shift
         peak_chan_ind, peak_sample_ind = np.nonzero(peak_mask)
 
-<<<<<<< HEAD
-        peak_chan_ind = peak_chan_ind % num_channels
-        peak_sample_ind += exclude_sweep_size
-
-=======
->>>>>>> 4b4bf42a
         depths_um = depth_um[peak_chan_ind // num_channels]
         # depths_um = np.zeros(len(peak_sample_ind), dtype=np.float32)
         # for count in range(len(peak_chan_ind)):
@@ -806,12 +769,9 @@
         #     data = traces[channel::num_channels, peak]
         #     depths_um[count] = np.dot(data, depth_um)/data.sum()
 
-<<<<<<< HEAD
-=======
         peak_chan_ind = peak_chan_ind % num_channels
         peak_sample_ind += exclude_sweep_size
 
->>>>>>> 4b4bf42a
         return peak_sample_ind, peak_chan_ind, depths_um
 
 
