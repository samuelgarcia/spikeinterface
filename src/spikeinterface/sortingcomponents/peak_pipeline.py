"""
Pipeline on peaks : functions that can be chained after peak detection
to compute some additional features on-the-fly:
  * peak localization
  * peak-to-peak
  * ...

There are two ways for using theses "plugins":
  * during `peak_detect()`
  * when peaks are already detected and reduced with `select_peaks()`
"""

# TODO for later : move part of this inside spikeinterface.core
# make compatible to use spikes vector instead of peaks
# and use this machinery for almost all postprocessing function
# it is lot of work but could be super relevant!

from typing import Optional, List, Type 

import struct
import copy

from pathlib import Path


import numpy as np

from spikeinterface.core import BaseRecording, get_chunk_with_margin
from spikeinterface.core.job_tools import ChunkRecordingExecutor, fix_job_kwargs, _shared_job_kwargs_doc
from spikeinterface.core import get_channel_distances


base_peak_dtype = [('sample_index', 'int64'), ('channel_index', 'int64'),
                   ('amplitude', 'float64'), ('segment_index', 'int64')]


class PipelineNode:
    def __init__(
        self, recording: BaseRecording, return_output: bool = True, parents: Optional[List[Type["PipelineNode"]]] = None
    ):
        """
        This is a generic object that will make some computation on peaks given a buffer of traces.
        Typically used for exctrating features (amplitudes, localization, ...)

        A Node can optionally connect to other nodes with the parents and receive inputs from them.

        Parameters
        ----------
        recording : BaseRecording
            The recording object.
        parents : Optional[List[PipelineNode]], optional
            Pass parents nodes to perform a previous computation, by default None
        return_output : bool or tuple of bool
            Whether or not the output of the node is returned by the pipeline, by default False
            When a Node have several toutputs then this can be a tuple of bool.


        """

        self.recording = recording
        self.return_output = return_output
        if isinstance(parents, str):
            # only one parents is allowed
            parents = [parents]
        self.parents = parents
        
        self._kwargs = dict()
        
    def get_trace_margin(self):
        # can optionaly be overwritten
        return 0

    def get_dtype(self):
        raise NotImplementedError

    def compute(self, traces, start_frame, end_frame, segment_index, max_margin, *args):
        raise NotImplementedError


# nodes graph must have either a PeakDetector or PeakRetriever as a first element
# they play the same role in pipeline : give some peaks (and eventually more)
class PeakDetector(PipelineNode):
    # base class for peak detector
    def get_trace_margin(self):
        raise NotImplementedError

    def get_dtype(self):
        return base_peak_dtype


class PeakRetriever(PipelineNode):
    def __init__(self, recording, peaks):
        PipelineNode.__init__(self, recording, return_output=False)

        self.peaks = peaks

        # precompute segment slice
        self.segment_slices = []
        for segment_index in range(recording.get_num_segments()):
            i0 = np.searchsorted(peaks['segment_index'], segment_index)
            i1 = np.searchsorted(peaks['segment_index'], segment_index + 1)
            self.segment_slices.append(slice(i0, i1))

    def get_trace_margin(self):
        return 0

    def get_dtype(self):
        return base_peak_dtype

    def compute(self, traces, start_frame, end_frame, segment_index, max_margin):
        # get local peaks
        sl = self.segment_slices[segment_index]
        peaks_in_segment = self.peaks[sl]
        i0 = np.searchsorted(peaks_in_segment['sample_index'], start_frame)
        i1 = np.searchsorted(peaks_in_segment['sample_index'], end_frame)
        local_peaks = peaks_in_segment[i0:i1]

        # make sample index local to traces
        local_peaks = local_peaks.copy()
        local_peaks['sample_index'] -= (start_frame - max_margin)

        return (local_peaks, )


class WaveformsNode(PipelineNode):
    """
    Base class for waveforms in a node pipeline.
    
    Nodes that output waveforms either extracting them from the traces 
    (e.g., ExtractDenseWaveforms/ExtractSparseWaveforms)or modifying existing 
    waveforms (e.g., Denoisers) need to inherit from this base class.
    """

    def __init__(
        self,
        recording: BaseRecording,
        ms_before: float,
        ms_after: float,
        parents: Optional[List[PipelineNode]] = None,
        return_output: bool = False,
    ):
        """
        Base class for waveform extractor. Contains logic to handle the temporal interval in which to extract the
        waveforms.

        Parameters
        ----------
        recording : BaseRecording
            The recording object.
        parents : Optional[List[PipelineNode]], optional
            Pass parents nodes to perform a previous computation, by default None
        return_output : bool, optional
            Whether or not the output of the node is returned by the pipeline, by default False
        ms_before : float, optional
            The number of milliseconds to include before the peak of the spike, by default 1.
        ms_after : float, optional
            The number of milliseconds to include after the peak of the spike, by default 1.
        """

        PipelineNode.__init__(self, recording=recording, parents=parents, return_output=return_output)
        self.ms_before = ms_before
        self.ms_after = ms_after
        self.nbefore = int(ms_before * recording.get_sampling_frequency() / 1000.0)
        self.nafter = int(ms_after * recording.get_sampling_frequency() / 1000.0)


class ExtractDenseWaveforms(WaveformsNode):
    def __init__(
        self,
        recording: BaseRecording,
        ms_before: float,
        ms_after: float,
        parents: Optional[List[PipelineNode]] = None,
        return_output: bool = False,
    ):
        """
        Extract dense waveforms from a recording. This is the default waveform extractor which extracts the waveforms
        for further cmoputation on them.


        Parameters
        ----------
        recording : BaseRecording
            The recording object.
        parents : Optional[List[PipelineNode]], optional
            Pass parents nodes to perform a previous computation, by default None
        return_output : bool, optional
            Whether or not the output of the node is returned by the pipeline, by default False
        ms_before : float, optional
            The number of milliseconds to include before the peak of the spike, by default 1.
        ms_after : float, optional
            The number of milliseconds to include after the peak of the spike, by default 1.
        """

        WaveformsNode.__init__(
            self,
            recording=recording,
            parents=parents,
            ms_before=ms_before,
            ms_after=ms_after,
            return_output=return_output,
        )
        # this is a bad hack to differentiate in the child if the parents is dense or not.
        self.neighbours_mask = None


    def get_trace_margin(self):
        return max(self.nbefore, self.nafter)

    def compute(self, traces, peaks):
        waveforms = traces[peaks["sample_index"][:, None] + np.arange(-self.nbefore, self.nafter)]
        return waveforms


class ExtractSparseWaveforms(WaveformsNode):
    def __init__(
        self,
        recording: BaseRecording,
        ms_before: float,
        ms_after: float,
        parents: Optional[List[PipelineNode]] = None,
        return_output: bool = False,
        local_radius_um: float = 100.0,
    ):
        """
        Extract sparse waveforms from a recording. The strategy in this specific node is to reshape the waveforms
        to eliminate their inactive channels. This is achieved by changing thei shape from
        (num_waveforms, num_time_samples, num_channels) to (num_waveforms, num_time_samples, max_num_active_channels).

        Where max_num_active_channels is the max number of active channels in the waveforms. This is done by selecting
        the max number of non-zeros entries in the sparsity neighbourhood mask.

        Note that not all waveforms will have the same number of active channels. Even in the reduced form some of
        the channels will be inactive and are filled with zeros.

        Parameters
        ----------
        recording : BaseRecording
            The recording object.
        parents : Optional[List[PipelineNode]], optional
            Pass parents nodes to perform a previous computation, by default None
        return_output : bool, optional
            Whether or not the output of the node is returned by the pipeline, by default False
        ms_before : float, optional
            The number of milliseconds to include before the peak of the spike, by default 1.
        ms_after : float, optional
            The number of milliseconds to include after the peak of the spike, by default 1.


        """
        WaveformsNode.__init__(
            self,
            recording=recording,
            parents=parents,
            ms_before=ms_before,
            ms_after=ms_after,
            return_output=return_output,
        )

        self.local_radius_um = local_radius_um
        self.contact_locations = recording.get_channel_locations()
        self.channel_distance = get_channel_distances(recording)
        self.neighbours_mask = self.channel_distance < local_radius_um
        self.max_num_chans = np.max(np.sum(self.neighbours_mask, axis=1))


    def get_trace_margin(self):
        return max(self.nbefore, self.nafter)

    def compute(self, traces, peaks):
        sparse_wfs = np.zeros((peaks.shape[0], self.nbefore + self.nafter, self.max_num_chans), dtype=traces.dtype)

        for i, peak in enumerate(peaks):
            (chans,) = np.nonzero(self.neighbours_mask[peak["channel_index"]])
            sparse_wfs[i, :, : len(chans)] = traces[
                peak["sample_index"] - self.nbefore : peak["sample_index"] + self.nafter, :
            ][:, chans]

        return sparse_wfs


def find_parent_of_type(list_of_parents, parent_type, unique=True):
    if list_of_parents is None:
        return None
    
    parents = []
    for parent in list_of_parents:
        if isinstance(parent, parent_type):
            parents.append(parent)
    
    if unique and len(parents) == 1:
        return parents[0]
    elif not unique and len(parents) > 1:
        return parents[0]
    else:
        return None

def check_graph(nodes):
    """
    Check that node list is orderd in a good (parents are before children)
    """

    node0 = nodes[0]
    if not(isinstance(node0, PeakDetector) or isinstance(node0, PeakRetriever)):
        raise ValueError('Peak pipeline graph must contain PeakDetector or PeakRetriever as first element')
    
    for i, node in enumerate(nodes):
        assert isinstance(node, PipelineNode), f"Node {node} is not an instance of PipelineNode"
        # check that parents exists and are before in chain
        node_parents = node.parents if node.parents else []
        for parent in node_parents:
            assert parent in nodes, f"Node {node} has parent {parent} that was not passed in nodes"            
            assert nodes.index(parent) < i, f"Node are ordered incorrectly: {node} before {parent} in the pipeline definition."

    return nodes



def run_node_pipeline(recording, nodes, job_kwargs, job_name='peak_pipeline', mp_context=None,
                      gather_mode='memory', squeeze_output=True, folder=None, names=None,
                      ):
    """
    Common function to run pipeline with peak detector or already detected peak.
    """

    check_graph(nodes)

    job_kwargs = fix_job_kwargs(job_kwargs)
    assert all(isinstance(node, PipelineNode) for node in nodes)

    if gather_mode == 'memory':
        gather_func = GatherToMemory()
    elif gather_mode == 'npy':
        gather_func = GatherToNpy(folder, names)
    else:
        raise ValueError(f'wrong gather_mode : {gather_mode}')


    init_args = (recording,  nodes)

    
    processor = ChunkRecordingExecutor(recording, _compute_peak_pipeline_chunk, _init_peak_pipeline, init_args,
                                       gather_func=gather_func, job_name=job_name, **job_kwargs)

    processor.run()

    outs = gather_func.finalize_buffers(squeeze_output=squeeze_output)
    return outs



def _init_peak_pipeline(recording, nodes):
    # create a local dict per worker
    worker_ctx = {}
    worker_ctx['recording'] = recording
    worker_ctx['nodes'] = nodes
    worker_ctx['max_margin'] = max(node.get_trace_margin() for node in nodes)

    return worker_ctx

def _compute_peak_pipeline_chunk(segment_index, start_frame, end_frame, worker_ctx):
    recording = worker_ctx['recording']
    max_margin = worker_ctx['max_margin']
    nodes = worker_ctx['nodes']

    recording_segment = recording._recording_segments[segment_index]
    traces_chunk, left_margin, right_margin = get_chunk_with_margin(recording_segment, start_frame, end_frame,
                                                              None, max_margin, add_zeros=True)


    # compute the graph
    pipeline_outputs = {}
    for node in nodes:
        node_parents = node.parents if node.parents else list()
        node_input_args = tuple()
        for parent in node_parents:
            parent_output = pipeline_outputs[parent]
            parent_outputs_tuple = parent_output if isinstance(parent_output, tuple) else (parent_output, )
            node_input_args += parent_outputs_tuple
        if isinstance(node, PeakDetector):
            # to handle compatibility peak detector is a special case
            # with specific margin
            #  TODO later when in master: change this later
            extra_margin = max_margin - node.get_trace_margin()
            if extra_margin:
                trace_detection = traces_chunk[extra_margin:-extra_margin]
            else:
                trace_detection = traces_chunk
            node_output = node.compute(trace_detection, start_frame, end_frame, segment_index, max_margin)
            # set sample index to local
            node_output[0]['sample_index'] += extra_margin
        elif isinstance(node, PeakRetriever):
            node_output = node.compute(traces_chunk, start_frame, end_frame, segment_index, max_margin)
        else:
            # TODO later when in master: change the signature of all nodes (or maybe not!)
            node_output = node.compute(traces_chunk,  *node_input_args)
        pipeline_outputs[node] = node_output

    # propagate the output
    pipeline_outputs_tuple = tuple()
    for node in nodes:
        # handle which buffer are given to the output
        # this is controlled by node.return_output being a bool or tuple of bool
        out = pipeline_outputs[node]
        if isinstance(out, tuple):
            if isinstance(node.return_output, bool) and node.return_output:
                pipeline_outputs_tuple += out
            elif isinstance(node.return_output, tuple):
                for flag, e in zip(node.return_output, out):
                    if flag:
                        pipeline_outputs_tuple += (e, )
        else:
            if isinstance(node.return_output, bool) and node.return_output:
                pipeline_outputs_tuple += (out, )
            elif isinstance(node.return_output, tuple):
                # this should not apppend : maybe a checker somewhere before ?
                pass


    if isinstance(nodes[0], PeakDetector):
        # the first out element is the peak vector
        # we need to go back to absolut sample index
        pipeline_outputs_tuple[0]['sample_index'] += (start_frame - left_margin)

    return pipeline_outputs_tuple


def run_peak_pipeline(recording, peaks, nodes, job_kwargs, job_name='peak_pipeline', 
                      gather_mode='memory', squeeze_output=True, folder=None, names=None,
                      ):
    # TODO remove this soon
    import warnings
    warnings.warn("run_peak_pipeline() is deprecated use run_node_pipeline() instead",
                  DeprecationWarning, stacklevel=2)

    node0 = PeakRetriever(recording, peaks)
    # because nodes are modified inplace (insert parent) they need to copy incase
    # the same pipeline is run several times
    nodes = copy.deepcopy(nodes)

    for node in nodes:
        if node.parents is None:
            node.parents = [node0]
        else:
            node.parents = [node0] + node.parents
    all_nodes = [ node0 ] + nodes
    outs = run_node_pipeline(recording, all_nodes, job_kwargs, job_name=job_name, gather_mode=gather_mode, 
                squeeze_output=squeeze_output, folder=folder, names=names)
    return outs



class GatherToMemory:
    """
    Gather output of nodes into list and then demultiplex and np.concatenate
    """
    def __init__(self):
        self.outputs = []
        self.tuple_mode = None

    def __call__(self, res):
        if self.tuple_mode is None:
            # first loop only
            self.tuple_mode = isinstance(res, tuple)

        # res is a tuple
        self.outputs.append(res)
    
    def finalize_buffers(self, squeeze_output=False):
        # concatenate
        if self.tuple_mode:
            # list of tuple of numpy array
            outs_concat = ()
            for output_step in zip(*self.outputs):
                outs_concat += (np.concatenate(output_step, axis=0), )

            if len(outs_concat) == 1 and squeeze_output:
                # when tuple size ==1  then remove the tuple
                return outs_concat[0]
            else:
                # always a tuple even of size 1
                return outs_concat
        else:
            # list of numpy array
            return np.concatenate(self.outputs)


class GatherToNpy:
    """
    Gather output of nodes into npy file and then open then as memmap.


    The trick is:
      * speculate on a header length (1024)
      * accumulate in C order the buffer
      * create the npy v1.0 header at the end with the correct shape and dtype
    """
    def __init__(self, folder, names, npy_header_size=1024):
        self.folder = Path(folder)
        self.folder.mkdir(parents=True, exist_ok=False)
        assert names is not None
        self.names = names
        self.npy_header_size = npy_header_size

        self.tuple_mode = None
        
        self.files = []
        self.dtypes = []
        self.shapes0 = []
        self.final_shapes = []
        for name in names:
            filename = folder / (name + '.npy')
            f = open(filename, 'wb+')
            f.seek(npy_header_size)
            self.files.append(f)
            self.dtypes.append(None)
            self.shapes0.append(0)
            self.final_shapes.append(None)
            
    def __call__(self, res):
        if self.tuple_mode is None:
            # first loop only
            self.tuple_mode = isinstance(res, tuple)
            if self.tuple_mode:
                assert len(self.names) == len(res)
            else:
                assert len(self.names) == 1

        # distribute binary buffer to npy files
        for i in range(len(self.names)):
            f = self.files[i]
            buf = res[i]
            buf = np.require(buf, requirements='C')
            if self.dtypes[i] is None:
                # first loop only
                self.dtypes[i] = buf.dtype
                if buf.ndim >1:
                    self.final_shapes[i] = buf.shape[1:]
            f.write(buf.tobytes())
            self.shapes0[i] += buf.shape[0]

    def finalize_buffers(self, squeeze_output=False):
        # close and post write header to files
        for f in self.files:
            f.close()

        for i, name in enumerate(self.names):
            filename = self.folder / (name + '.npy')

            shape = (self.shapes0[i], )
            if self.final_shapes[i] is not None:
                shape += self.final_shapes[i]

            # create header npy v1.0 in bytes
            # see https://numpy.org/doc/stable/reference/generated/numpy.lib.format.html#module-numpy.lib.format
            # magic
            header = b'\x93NUMPY' 
            # version npy 1.0
            header += b'\x01\x00'
            # size except 10 first bytes
            header += struct.pack('<H', self.npy_header_size - 10)
            # dict as reps
            d = dict(descr=np.lib.format.dtype_to_descr(self.dtypes[i]), fortran_order=False, shape=shape)
            header += repr(d).encode('latin1')
            # header += ("{" + "".join("'%s': %s, " % (k, repr(v)) for k, v in d.items()) + "}").encode('latin1')
            # pad with space
            header +=  b'\x20' * (self.npy_header_size - len(header) - 1) + b'\n'

            # write it to the file
            with open(filename, mode='r+b') as f:
                f.seek(0)
                f.write(header)
        
        # open back the npy files in mmap mode read only
        if self.tuple_mode:
            outs = ()
            for i, name in enumerate(self.names):
                filename = self.folder / (name + '.npy')
                outs += (np.load(filename, mmap_mode='r'), )
        
            if len(outs) == 1 and squeeze_output:
                # when tuple size ==1  then remove the tuple
                return outs[0]
            else:
                # always a tuple even of size 1
                return outs
        else:
            # only one file
            filename = self.folder / (self.names[0] + '.npy')
            return np.load(filename, mmap_mode='r')


class GatherToHdf5:
    pass
<<<<<<< HEAD
    # Fot me (sam) this is not necessary unless someone realy really want to use



def _init_worker_peak_pipeline(recording, peaks, nodes, segment_slices):
    """Initialize worker for localizing peaks."""
    
    max_margin = max(node.get_trace_margin() for node in nodes)

    # create a local dict per worker
    worker_ctx = {}
    worker_ctx['recording'] = recording
    worker_ctx['peaks'] = peaks
    worker_ctx['nodes'] = nodes
    worker_ctx['max_margin'] = max_margin
    worker_ctx['segment_slices'] = segment_slices
    
    return worker_ctx


def _compute_peak_step_chunk(segment_index, start_frame, end_frame, worker_ctx):
    recording = worker_ctx['recording']
    margin = worker_ctx['max_margin']
    peaks = worker_ctx['peaks']
    nodes = worker_ctx['nodes']
    segment_slices = worker_ctx['segment_slices']

    recording_segment = recording._recording_segments[segment_index]
    traces_chunk, left_margin, right_margin = get_chunk_with_margin(recording_segment, start_frame, end_frame,
                                                              None, margin, add_zeros=True)

    # get local peaks (sgment + start_frame/end_frame)
    sl = segment_slices[segment_index]
    peaks_in_segment = peaks[sl]
    i0 = np.searchsorted(peaks_in_segment['sample_ind'], start_frame)
    i1 = np.searchsorted(peaks_in_segment['sample_ind'], end_frame)
    local_peaks = peaks_in_segment[i0:i1]

    # make sample index local to traces
    local_peaks = local_peaks.copy()
    local_peaks['sample_ind'] -= (start_frame - left_margin)    
    
    outs = run_nodes(traces_chunk, local_peaks, nodes)
    
    return outs

def run_nodes(traces_chunk, local_peaks, nodes):
    # compute the graph
    pipeline_outputs = {}
    for node in nodes:
        node_parents = node.parents if node.parents else list()
        node_input_args = tuple()
        for parent in node_parents:
            parent_output = pipeline_outputs[parent]
            parent_outputs_tuple = parent_output if isinstance(parent_output, tuple) else (parent_output, )
            node_input_args += parent_outputs_tuple
        
        node_output = node.compute(traces_chunk, local_peaks, *node_input_args)
        pipeline_outputs[node] = node_output

    # propagate the output
    pipeline_outputs_tuple = tuple()
    for node in nodes:
        if node.return_output:
            out = pipeline_outputs[node]
            pipeline_outputs_tuple += (out, )
    
    return pipeline_outputs_tuple
=======
    # Fot me (sam) this is not necessary unless someone realy really want to use
>>>>>>> 5d1c8a84
<|MERGE_RESOLUTION|>--- conflicted
+++ resolved
@@ -592,75 +592,4 @@
 
 class GatherToHdf5:
     pass
-<<<<<<< HEAD
-    # Fot me (sam) this is not necessary unless someone realy really want to use
-
-
-
-def _init_worker_peak_pipeline(recording, peaks, nodes, segment_slices):
-    """Initialize worker for localizing peaks."""
-    
-    max_margin = max(node.get_trace_margin() for node in nodes)
-
-    # create a local dict per worker
-    worker_ctx = {}
-    worker_ctx['recording'] = recording
-    worker_ctx['peaks'] = peaks
-    worker_ctx['nodes'] = nodes
-    worker_ctx['max_margin'] = max_margin
-    worker_ctx['segment_slices'] = segment_slices
-    
-    return worker_ctx
-
-
-def _compute_peak_step_chunk(segment_index, start_frame, end_frame, worker_ctx):
-    recording = worker_ctx['recording']
-    margin = worker_ctx['max_margin']
-    peaks = worker_ctx['peaks']
-    nodes = worker_ctx['nodes']
-    segment_slices = worker_ctx['segment_slices']
-
-    recording_segment = recording._recording_segments[segment_index]
-    traces_chunk, left_margin, right_margin = get_chunk_with_margin(recording_segment, start_frame, end_frame,
-                                                              None, margin, add_zeros=True)
-
-    # get local peaks (sgment + start_frame/end_frame)
-    sl = segment_slices[segment_index]
-    peaks_in_segment = peaks[sl]
-    i0 = np.searchsorted(peaks_in_segment['sample_ind'], start_frame)
-    i1 = np.searchsorted(peaks_in_segment['sample_ind'], end_frame)
-    local_peaks = peaks_in_segment[i0:i1]
-
-    # make sample index local to traces
-    local_peaks = local_peaks.copy()
-    local_peaks['sample_ind'] -= (start_frame - left_margin)    
-    
-    outs = run_nodes(traces_chunk, local_peaks, nodes)
-    
-    return outs
-
-def run_nodes(traces_chunk, local_peaks, nodes):
-    # compute the graph
-    pipeline_outputs = {}
-    for node in nodes:
-        node_parents = node.parents if node.parents else list()
-        node_input_args = tuple()
-        for parent in node_parents:
-            parent_output = pipeline_outputs[parent]
-            parent_outputs_tuple = parent_output if isinstance(parent_output, tuple) else (parent_output, )
-            node_input_args += parent_outputs_tuple
-        
-        node_output = node.compute(traces_chunk, local_peaks, *node_input_args)
-        pipeline_outputs[node] = node_output
-
-    # propagate the output
-    pipeline_outputs_tuple = tuple()
-    for node in nodes:
-        if node.return_output:
-            out = pipeline_outputs[node]
-            pipeline_outputs_tuple += (out, )
-    
-    return pipeline_outputs_tuple
-=======
-    # Fot me (sam) this is not necessary unless someone realy really want to use
->>>>>>> 5d1c8a84
+    # Fot me (sam) this is not necessary unless someone realy really want to use