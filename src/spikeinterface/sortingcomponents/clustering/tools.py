--- conflicted
+++ resolved
@@ -140,12 +140,7 @@
 
     return templates
 
-<<<<<<< HEAD
 def apply_waveforms_shift(waveforms, peak_shifts, inplace=False):
-=======
-
-def apply_waveforms_shift(waveforms, shifts, inplace=False):
->>>>>>> 44a21ac0
     """
     Apply a shift a spike level to realign waveforms buffers.
 
@@ -160,13 +155,8 @@
     ----------
 
     waveforms
-<<<<<<< HEAD
     
     peak_shifts
-=======
-
-    shifts
->>>>>>> 44a21ac0
 
     inplace
 
