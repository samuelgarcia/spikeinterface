--- conflicted
+++ resolved
@@ -135,23 +135,12 @@
         projections -= projections.mean(0)
         projections /= projections.std(0)
 
-<<<<<<< HEAD
-=======
-        nbefore = int(params["ms_before"] * fs / 1000)
-        nafter = int(params["ms_after"] * fs / 1000)
-        nsamples = nbefore + nafter
-
->>>>>>> 4b10e376
         node3 = RandomProjectionsFeature(
             recording,
             parents=[node0, node2],
             return_output=True,
             projections=projections,
             radius_um=params["radius_um"],
-<<<<<<< HEAD
-            valid_channels=valid_channels,
-=======
->>>>>>> 4b10e376
             sparse=True,
         )
 
