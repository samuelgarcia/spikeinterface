"""Sorting components: peak localization."""
import numpy as np
import warnings
from spikeinterface.core.job_tools import _shared_job_kwargs_doc, split_job_kwargs, fix_job_kwargs


from spikeinterface.core.node_pipeline import (
    run_node_pipeline,
    find_parent_of_type,
    PeakRetriever,
    SpikeRetriever,
    PipelineNode,
    WaveformsNode,
    ExtractDenseWaveforms,
)
from .tools import make_multi_method_doc

from spikeinterface.core import get_channel_distances

from ..postprocessing.unit_localization import (
    dtype_localize_by_method,
    possible_localization_methods,
    solve_monopolar_triangulation,
    make_radial_order_parents,
    enforce_decrease_shells_data,
    get_grid_convolution_templates_and_weights,
)

from .tools import get_prototype_spike


def _run_localization_from_peak_source(
    recording, peak_source, method="center_of_mass", ms_before=0.5, ms_after=0.5, **kwargs
):
    # use by localize_peaks() and compute_spike_locations()
    assert (
        method in possible_localization_methods
    ), f"Method {method} is not supported. Choose from {possible_localization_methods}"

    method_kwargs, job_kwargs = split_job_kwargs(kwargs)

    if method == "center_of_mass":
        extract_dense_waveforms = ExtractDenseWaveforms(
            recording, parents=[peak_source], ms_before=ms_before, ms_after=ms_after, return_output=False
        )
        pipeline_nodes = [
            peak_source,
            extract_dense_waveforms,
            LocalizeCenterOfMass(recording, parents=[peak_source, extract_dense_waveforms], **method_kwargs),
        ]
    elif method == "monopolar_triangulation":
        extract_dense_waveforms = ExtractDenseWaveforms(
            recording, parents=[peak_source], ms_before=ms_before, ms_after=ms_after, return_output=False
        )
        pipeline_nodes = [
            peak_source,
            extract_dense_waveforms,
            LocalizeMonopolarTriangulation(recording, parents=[peak_source, extract_dense_waveforms], **method_kwargs),
        ]
    elif method == "peak_channel":
        pipeline_nodes = [peak_source, LocalizePeakChannel(recording, parents=[peak_source], **method_kwargs)]
    elif method == "grid_convolution":
        if "prototype" not in method_kwargs:
            assert isinstance(peak_source, (PeakRetriever, SpikeRetriever))
            method_kwargs["prototype"] = get_prototype_spike(
                recording, peak_source.peaks, ms_before=ms_before, ms_after=ms_after, **job_kwargs
            )
        extract_dense_waveforms = ExtractDenseWaveforms(
            recording, parents=[peak_source], ms_before=ms_before, ms_after=ms_after, return_output=False
        )
        pipeline_nodes = [
            peak_source,
            extract_dense_waveforms,
            LocalizeGridConvolution(recording, parents=[peak_source, extract_dense_waveforms], **method_kwargs),
        ]

    job_name = f"localize peaks using {method}"
    peak_locations = run_node_pipeline(recording, pipeline_nodes, job_kwargs, job_name=job_name, squeeze_output=True)

    return peak_locations


def localize_peaks(recording, peaks, method="center_of_mass", ms_before=0.5, ms_after=0.5, **kwargs):
    """Localize peak (spike) in 2D or 3D depending the method.

    When a probe is 2D then:
       * X is axis 0 of the probe
       * Y is axis 1 of the probe
       * Z is orthogonal to the plane of the probe

    Parameters
    ----------
    recording: RecordingExtractor
        The recording extractor object.
    peaks: array
        Peaks array, as returned by detect_peaks() in "compact_numpy" way.

    {method_doc}

    {job_doc}

    Returns
    -------
    peak_locations: ndarray
        Array with estimated location for each spike.
        The dtype depends on the method. ("x", "y") or ("x", "y", "z", "alpha").
    """
    peak_retriever = PeakRetriever(recording, peaks)
    peak_locations = _run_localization_from_peak_source(
        recording, peak_retriever, method=method, ms_before=ms_before, ms_after=ms_after, **kwargs
    )
    return peak_locations


class LocalizeBase(PipelineNode):
    def __init__(self, recording, return_output=True, parents=None, radius_um=75.0):
        PipelineNode.__init__(self, recording, return_output=return_output, parents=parents)

        self.radius_um = radius_um
        self.contact_locations = recording.get_channel_locations()
        self.channel_distance = get_channel_distances(recording)
        self.neighbours_mask = self.channel_distance < radius_um
        self._kwargs["radius_um"] = radius_um

    def get_dtype(self):
        return self._dtype


class LocalizePeakChannel(PipelineNode):
    """Localize peaks using the channel"""

    name = "peak_channel"
    params_doc = """
    """

    def __init__(self, recording, parents=None, return_output=True):
        PipelineNode.__init__(self, recording, return_output, parents=parents)
        self._dtype = np.dtype(dtype_localize_by_method["center_of_mass"])

        self.contact_locations = recording.get_channel_locations()

    def get_dtype(self):
        return self._dtype

    def compute(self, traces, peaks):
        peak_locations = np.zeros(peaks.size, dtype=self._dtype)

        for index, main_chan in enumerate(peaks["channel_index"]):
            locations = self.contact_locations[main_chan, :]
            peak_locations["x"][index] = locations[0]
            peak_locations["y"][index] = locations[1]

        return peak_locations


class LocalizeCenterOfMass(LocalizeBase):
    """Localize peaks using the center of mass method

    Notes
    -----
    See spikeinterface.postprocessing.unit_localization.
    """

    need_waveforms = True
    name = "center_of_mass"
    params_doc = """
    radius_um: float
        Radius in um for channel sparsity.
    feature: "ptp" | "mean" | "energy" | "peak_voltage", default: "ptp"
        Feature to consider for computation
    """

    def __init__(self, recording, return_output=True, parents=["extract_waveforms"], radius_um=75.0, feature="ptp"):
        LocalizeBase.__init__(self, recording, return_output=return_output, parents=parents, radius_um=radius_um)
        self._dtype = np.dtype(dtype_localize_by_method["center_of_mass"])

        assert feature in ["ptp", "mean", "energy", "peak_voltage"], f"{feature} is not a valid feature"
        self.feature = feature

        # Find waveform extractor in the parents
        waveform_extractor = find_parent_of_type(self.parents, WaveformsNode)
        if waveform_extractor is None:
            raise TypeError(f"{self.name} should have a single {WaveformsNode.__name__} in its parents")

        self.nbefore = waveform_extractor.nbefore
        self._kwargs.update(dict(feature=feature))

    def get_dtype(self):
        return self._dtype

    def compute(self, traces, peaks, waveforms):
        peak_locations = np.zeros(peaks.size, dtype=self._dtype)

        for main_chan in np.unique(peaks["channel_index"]):
            (idx,) = np.nonzero(peaks["channel_index"] == main_chan)
            (chan_inds,) = np.nonzero(self.neighbours_mask[main_chan])
            local_contact_locations = self.contact_locations[chan_inds, :]

            wf = waveforms[idx][:, :, chan_inds]

            if self.feature == "ptp":
                wf_data = wf.ptp(axis=1)
            elif self.feature == "mean":
                wf_data = wf.mean(axis=1)
            elif self.feature == "energy":
                wf_data = np.linalg.norm(wf, axis=1)
            elif self.feature == "peak_voltage":
                wf_data = wf[:, self.nbefore]

            coms = np.dot(wf_data, local_contact_locations) / (np.sum(wf_data, axis=1)[:, np.newaxis])
            peak_locations["x"][idx] = coms[:, 0]
            peak_locations["y"][idx] = coms[:, 1]

        return peak_locations


class LocalizeMonopolarTriangulation(PipelineNode):
    """Localize peaks using the monopolar triangulation method.

    Notes
    -----
    This method is from  Julien Boussard, Erdem Varol and Charlie Windolf
    See spikeinterface.postprocessing.unit_localization.
    """

    need_waveforms = False
    name = "monopolar_triangulation"
    params_doc = """
    radius_um: float
        For channel sparsity.
    max_distance_um: float, default: 1000
        Boundary for distance estimation.
    enforce_decrease : bool, default: True
        Enforce spatial decreasingness for PTP vectors
    feature: "ptp", "energy", "peak_voltage", default: "ptp"
        The available features to consider for estimating the position via
        monopolar triangulation are peak-to-peak amplitudes (ptp, default),
        energy ("energy", as L2 norm) or voltages at the center of the waveform
        (peak_voltage)
    """

    def __init__(
        self,
        recording,
        return_output=True,
        parents=["extract_waveforms"],
        radius_um=75.0,
        max_distance_um=150.0,
        optimizer="minimize_with_log_penality",
        enforce_decrease=True,
        feature="ptp",
    ):
        LocalizeBase.__init__(self, recording, return_output=return_output, parents=parents, radius_um=radius_um)

        assert feature in ["ptp", "energy", "peak_voltage"], f"{feature} is not a valid feature"
        self.max_distance_um = max_distance_um
        self.optimizer = optimizer
        self.feature = feature

        waveform_extractor = find_parent_of_type(self.parents, WaveformsNode)
        if waveform_extractor is None:
            raise TypeError(f"{self.name} should have a single {WaveformsNode.__name__} in its parents")

        self.nbefore = waveform_extractor.nbefore
        if enforce_decrease:
            self.enforce_decrease_radial_parents = make_radial_order_parents(
                self.contact_locations, self.neighbours_mask
            )
        else:
            self.enforce_decrease_radial_parents = None

        self._kwargs.update(
            dict(
                max_distance_um=max_distance_um, optimizer=optimizer, enforce_decrease=enforce_decrease, feature=feature
            )
        )

        self._dtype = np.dtype(dtype_localize_by_method["monopolar_triangulation"])

    def compute(self, traces, peaks, waveforms):
        peak_locations = np.zeros(peaks.size, dtype=self._dtype)

        for i, peak in enumerate(peaks):
            sample_index = peak["sample_index"]
            chan_mask = self.neighbours_mask[peak["channel_index"], :]
            chan_inds = np.flatnonzero(chan_mask)
            local_contact_locations = self.contact_locations[chan_inds, :]

            wf = waveforms[i, :][:, chan_inds]
            if self.feature == "ptp":
                wf_data = wf.ptp(axis=0)
            elif self.feature == "energy":
                wf_data = np.linalg.norm(wf, axis=0)
            elif self.feature == "peak_voltage":
                wf_data = np.abs(wf[self.nbefore])

            if self.enforce_decrease_radial_parents is not None:
                enforce_decrease_shells_data(
                    wf_data, peak["channel_index"], self.enforce_decrease_radial_parents, in_place=True
                )

            peak_locations[i] = solve_monopolar_triangulation(
                wf_data, local_contact_locations, self.max_distance_um, self.optimizer
            )

        return peak_locations


class LocalizeGridConvolution(PipelineNode):
    """Localize peaks using convlution with a grid of fake templates

    Notes
    -----
    See spikeinterface.postprocessing.unit_localization.
    """

    need_waveforms = True
    name = "grid_convolution"
    params_doc = """
    radius_um: float
        Radius in um for channel sparsity.
    upsampling_um: float
        Upsampling resolution for the grid of templates
    sigma_ms: float
        The temporal decay of the fake templates
    margin_um: float
        The margin for the grid of fake templates
    peak_sign: "neg" | "pos", default: "neg"
        Sign of the peak if no prototype are provided for the waveforms
    prototype: np.array
        Fake waveforms for the templates. If None, generated as Gaussian
    percentile: float, default: 5
        The percentage in [0, 100] of the best scalar products kept to
        estimate the position
    weight_method: dict
        Parameter that should be provided to the get_convolution_weights() function
        in order to know how to estimate the positions. One argument is mode that could
        be either gaussian_2d (KS like) or exponential_3d (default)
    """

    def __init__(
        self,
        recording,
        return_output=True,
        parents=["extract_waveforms"],
        radius_um=40.0,
        upsampling_um=5.0,
        sigma_ms=0.25,
        margin_um=50.0,
        prototype=None,
        percentile=5.0,
        peak_sign="neg",
        weight_method={},
    ):
        PipelineNode.__init__(self, recording, return_output=return_output, parents=parents)

        self.radius_um = radius_um
        self.margin_um = margin_um
        self.upsampling_um = upsampling_um
        self.peak_sign = peak_sign
        self.percentile = 100 - percentile
        assert 0 <= self.percentile <= 100, "Percentile should be in [0, 100]"
        contact_locations = recording.get_channel_locations()
        # Find waveform extractor in the parents
        waveform_extractor = find_parent_of_type(self.parents, WaveformsNode)
        if waveform_extractor is None:
            raise TypeError(f"{self.name} should have a single {WaveformsNode.__name__} in its parents")

        self.nbefore = waveform_extractor.nbefore
        self.nafter = waveform_extractor.nafter
        self.weight_method = weight_method
        fs = self.recording.get_sampling_frequency()

        if prototype is None:
            time_axis = np.arange(-self.nbefore, self.nafter) * 1000 / fs
            self.prototype = np.exp(-(time_axis**2) / (2 * (sigma_ms**2)))
            if self.peak_sign == "neg":
                self.prototype *= -1
        else:
            self.prototype = prototype

        self.prototype = self.prototype[:, np.newaxis]

        (
            self.template_positions,
            self.weights,
            self.nearest_template_mask,
            self.z_factors,
        ) = get_grid_convolution_templates_and_weights(
            contact_locations,
            self.radius_um,
            self.upsampling_um,
            self.margin_um,
            self.weight_method,
        )

        self.weights_sparsity_mask = self.weights > 0
        self._dtype = np.dtype(dtype_localize_by_method["grid_convolution"])
        self._kwargs.update(
            dict(
                radius_um=self.radius_um,
                prototype=self.prototype,
                template_positions=self.template_positions,
                nearest_template_mask=self.nearest_template_mask,
                weights=self.weights,
                nbefore=self.nbefore,
                percentile=self.percentile,
                peak_sign=self.peak_sign,
                weight_method=self.weight_method,
                z_factors=self.z_factors,
            )
        )

    def get_dtype(self):
        return self._dtype

    @np.errstate(divide="ignore", invalid="ignore")
    def compute(self, traces, peaks, waveforms):
        peak_locations = np.zeros(peaks.size, dtype=self._dtype)
        nb_weights = self.weights.shape[0]

        for main_chan in np.unique(peaks["channel_index"]):
            (idx,) = np.nonzero(peaks["channel_index"] == main_chan)
            num_spikes = len(idx)
            nearest_templates = self.nearest_template_mask[main_chan, :]

            num_templates = np.sum(nearest_templates)
            channel_mask = np.sum(self.weights_sparsity_mask[:, :, nearest_templates], axis=(0, 2)) > 0
            sub_w = self.weights[:, channel_mask, :][:, :, nearest_templates]
<<<<<<< HEAD

=======
>>>>>>> 4fb833ba
            global_products = (waveforms[idx][:, :, channel_mask] * self.prototype).sum(axis=1)

            dot_products = np.zeros((nb_weights, num_spikes, num_templates), dtype=np.float32)
            for count in range(nb_weights):
                dot_products[count] = np.dot(global_products, sub_w[count])

            mask = dot_products < 0
            if self.percentile > 0:
                dot_products[mask] = np.nan
                ## We need to catch warnings because some line can have only NaN, and
                ## if so the nanpercentile function throws a warning
                with warnings.catch_warnings():
                    warnings.filterwarnings("ignore")
                    thresholds = np.nanpercentile(dot_products, self.percentile, axis=(0, 2))
                thresholds = np.nan_to_num(thresholds)
                dot_products[dot_products < thresholds[np.newaxis, :, np.newaxis]] = 0
            dot_products[mask] = 0

            scalar_products = dot_products.sum(2)
            found_positions = np.zeros((num_spikes, 3), dtype=np.float32)
            nearest_templates = self.template_positions[nearest_templates]
            for count in range(nb_weights):
                found_positions[:, :2] += np.dot(dot_products[count], nearest_templates)

            ## Now we need to compute a putative depth given the z_factors
            found_positions[:, 2] = np.dot(self.z_factors, scalar_products)
            scalar_products = (scalar_products.sum(0))[:, np.newaxis]
            found_positions /= scalar_products
            found_positions = np.nan_to_num(found_positions)
            peak_locations["x"][idx] = found_positions[:, 0]
            peak_locations["y"][idx] = found_positions[:, 1]
            peak_locations["z"][idx] = found_positions[:, 2]

        return peak_locations


# LocalizePeakChannel is not include in doc because it is not a good idea to use it
_methods_list = [LocalizeCenterOfMass, LocalizeMonopolarTriangulation, LocalizeGridConvolution]
localize_peak_methods = {m.name: m for m in _methods_list}
method_doc = make_multi_method_doc(_methods_list)
localize_peaks.__doc__ = localize_peaks.__doc__.format(method_doc=method_doc, job_doc=_shared_job_kwargs_doc)<|MERGE_RESOLUTION|>--- conflicted
+++ resolved
@@ -427,10 +427,6 @@
             num_templates = np.sum(nearest_templates)
             channel_mask = np.sum(self.weights_sparsity_mask[:, :, nearest_templates], axis=(0, 2)) > 0
             sub_w = self.weights[:, channel_mask, :][:, :, nearest_templates]
-<<<<<<< HEAD
-
-=======
->>>>>>> 4fb833ba
             global_products = (waveforms[idx][:, :, channel_mask] * self.prototype).sum(axis=1)
 
             dot_products = np.zeros((nb_weights, num_spikes, num_templates), dtype=np.float32)
