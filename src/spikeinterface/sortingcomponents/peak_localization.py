"""Sorting components: peak localization."""
import numpy as np
import warnings
from spikeinterface.core.job_tools import _shared_job_kwargs_doc, split_job_kwargs, fix_job_kwargs


from spikeinterface.core.node_pipeline import (
    run_node_pipeline,
    find_parent_of_type,
    PeakRetriever,
    SpikeRetriever,
    PipelineNode,
    WaveformsNode,
    ExtractDenseWaveforms,
)
from .tools import make_multi_method_doc

from spikeinterface.core import get_channel_distances

from ..postprocessing.unit_localization import (
    dtype_localize_by_method,
    possible_localization_methods,
    solve_monopolar_triangulation,
    make_radial_order_parents,
    enforce_decrease_shells_data,
    get_grid_convolution_templates_and_weights,
)

from .tools import get_prototype_spike


def _run_localization_from_peak_source(
    recording, peak_source, method="center_of_mass", ms_before=0.5, ms_after=0.5, **kwargs
):
    # use by localize_peaks() and compute_spike_locations()
    assert (
        method in possible_localization_methods
    ), f"Method {method} is not supported. Choose from {possible_localization_methods}"

    method_kwargs, job_kwargs = split_job_kwargs(kwargs)

    if method == "center_of_mass":
        extract_dense_waveforms = ExtractDenseWaveforms(
            recording, parents=[peak_source], ms_before=ms_before, ms_after=ms_after, return_output=False
        )
        pipeline_nodes = [
            peak_source,
            extract_dense_waveforms,
            LocalizeCenterOfMass(recording, parents=[peak_source, extract_dense_waveforms], **method_kwargs),
        ]
    elif method == "monopolar_triangulation":
        extract_dense_waveforms = ExtractDenseWaveforms(
            recording, parents=[peak_source], ms_before=ms_before, ms_after=ms_after, return_output=False
        )
        pipeline_nodes = [
            peak_source,
            extract_dense_waveforms,
            LocalizeMonopolarTriangulation(recording, parents=[peak_source, extract_dense_waveforms], **method_kwargs),
        ]
    elif method == "peak_channel":
        pipeline_nodes = [peak_source, LocalizePeakChannel(recording, parents=[peak_source], **method_kwargs)]
    elif method == "grid_convolution":
        if "prototype" not in method_kwargs:
            assert isinstance(peak_source, (PeakRetriever, SpikeRetriever))
            method_kwargs["prototype"] = get_prototype_spike(
                recording, peak_source.peaks, ms_before=ms_before, ms_after=ms_after, **job_kwargs
            )
        extract_dense_waveforms = ExtractDenseWaveforms(
            recording, parents=[peak_source], ms_before=ms_before, ms_after=ms_after, return_output=False
        )
        pipeline_nodes = [
            peak_source,
            extract_dense_waveforms,
            LocalizeGridConvolution(recording, parents=[peak_source, extract_dense_waveforms], **method_kwargs),
        ]

    job_name = f"localize peaks using {method}"
    peak_locations = run_node_pipeline(recording, pipeline_nodes, job_kwargs, job_name=job_name, squeeze_output=True)

    return peak_locations


def localize_peaks(recording, peaks, method="center_of_mass", ms_before=0.5, ms_after=0.5, **kwargs):
    """Localize peak (spike) in 2D or 3D depending the method.

    When a probe is 2D then:
       * X is axis 0 of the probe
       * Y is axis 1 of the probe
       * Z is orthogonal to the plane of the probe

    Parameters
    ----------
    recording: RecordingExtractor
        The recording extractor object.
    peaks: array
        Peaks array, as returned by detect_peaks() in "compact_numpy" way.

    {method_doc}

    {job_doc}

    Returns
    -------
    peak_locations: ndarray
        Array with estimated location for each spike.
        The dtype depends on the method. ("x", "y") or ("x", "y", "z", "alpha").
    """
    peak_retriever = PeakRetriever(recording, peaks)
    peak_locations = _run_localization_from_peak_source(
        recording, peak_retriever, method=method, ms_before=ms_before, ms_after=ms_after, **kwargs
    )
    return peak_locations


class LocalizeBase(PipelineNode):
    def __init__(self, recording, return_output=True, parents=None, radius_um=75.0):
        PipelineNode.__init__(self, recording, return_output=return_output, parents=parents)

        self.radius_um = radius_um
        self.contact_locations = recording.get_channel_locations()
        self.channel_distance = get_channel_distances(recording)
        self.neighbours_mask = self.channel_distance < radius_um
        self._kwargs["radius_um"] = radius_um

    def get_dtype(self):
        return self._dtype


class LocalizePeakChannel(PipelineNode):
    """Localize peaks using the channel"""

    name = "peak_channel"
    params_doc = """
    """

    def __init__(self, recording, parents=None, return_output=True):
        PipelineNode.__init__(self, recording, return_output, parents=parents)
        self._dtype = np.dtype(dtype_localize_by_method["center_of_mass"])

        self.contact_locations = recording.get_channel_locations()

    def get_dtype(self):
        return self._dtype

    def compute(self, traces, peaks):
        peak_locations = np.zeros(peaks.size, dtype=self._dtype)

        for index, main_chan in enumerate(peaks["channel_index"]):
            locations = self.contact_locations[main_chan, :]
            peak_locations["x"][index] = locations[0]
            peak_locations["y"][index] = locations[1]

        return peak_locations


class LocalizeCenterOfMass(LocalizeBase):
    """Localize peaks using the center of mass method

    Notes
    -----
    See spikeinterface.postprocessing.unit_localization.
    """

    need_waveforms = True
    name = "center_of_mass"
    params_doc = """
    radius_um: float
        Radius in um for channel sparsity.
    feature: "ptp" | "mean" | "energy" | "peak_voltage", default: "ptp"
        Feature to consider for computation
    """

    def __init__(self, recording, return_output=True, parents=["extract_waveforms"], radius_um=75.0, feature="ptp"):
        LocalizeBase.__init__(self, recording, return_output=return_output, parents=parents, radius_um=radius_um)
        self._dtype = np.dtype(dtype_localize_by_method["center_of_mass"])

        assert feature in ["ptp", "mean", "energy", "peak_voltage"], f"{feature} is not a valid feature"
        self.feature = feature

        # Find waveform extractor in the parents
        waveform_extractor = find_parent_of_type(self.parents, WaveformsNode)
        if waveform_extractor is None:
            raise TypeError(f"{self.name} should have a single {WaveformsNode.__name__} in its parents")

        self.nbefore = waveform_extractor.nbefore
        self._kwargs.update(dict(feature=feature))

    def get_dtype(self):
        return self._dtype

    def compute(self, traces, peaks, waveforms):
        peak_locations = np.zeros(peaks.size, dtype=self._dtype)

        for main_chan in np.unique(peaks["channel_index"]):
            (idx,) = np.nonzero(peaks["channel_index"] == main_chan)
            (chan_inds,) = np.nonzero(self.neighbours_mask[main_chan])
            local_contact_locations = self.contact_locations[chan_inds, :]

            wf = waveforms[idx][:, :, chan_inds]

            if self.feature == "ptp":
                wf_data = wf.ptp(axis=1)
            elif self.feature == "mean":
                wf_data = wf.mean(axis=1)
            elif self.feature == "energy":
                wf_data = np.linalg.norm(wf, axis=1)
            elif self.feature == "peak_voltage":
                wf_data = wf[:, self.nbefore]

            coms = np.dot(wf_data, local_contact_locations) / (np.sum(wf_data, axis=1)[:, np.newaxis])
            peak_locations["x"][idx] = coms[:, 0]
            peak_locations["y"][idx] = coms[:, 1]

        return peak_locations


class LocalizeMonopolarTriangulation(PipelineNode):
    """Localize peaks using the monopolar triangulation method.

    Notes
    -----
    This method is from  Julien Boussard, Erdem Varol and Charlie Windolf
    See spikeinterface.postprocessing.unit_localization.
    """

    need_waveforms = False
    name = "monopolar_triangulation"
    params_doc = """
    radius_um: float
        For channel sparsity.
    max_distance_um: float, default: 1000
        Boundary for distance estimation.
    enforce_decrease : bool, default: True
        Enforce spatial decreasingness for PTP vectors
    feature: "ptp", "energy", "peak_voltage", default: "ptp"
        The available features to consider for estimating the position via
        monopolar triangulation are peak-to-peak amplitudes (ptp, default),
        energy ("energy", as L2 norm) or voltages at the center of the waveform
        (peak_voltage)
    """

    def __init__(
        self,
        recording,
        return_output=True,
        parents=["extract_waveforms"],
        radius_um=75.0,
        max_distance_um=150.0,
        optimizer="minimize_with_log_penality",
        enforce_decrease=True,
        feature="ptp",
    ):
        LocalizeBase.__init__(self, recording, return_output=return_output, parents=parents, radius_um=radius_um)

        assert feature in ["ptp", "energy", "peak_voltage"], f"{feature} is not a valid feature"
        self.max_distance_um = max_distance_um
        self.optimizer = optimizer
        self.feature = feature

        waveform_extractor = find_parent_of_type(self.parents, WaveformsNode)
        if waveform_extractor is None:
            raise TypeError(f"{self.name} should have a single {WaveformsNode.__name__} in its parents")

        self.nbefore = waveform_extractor.nbefore
        if enforce_decrease:
            self.enforce_decrease_radial_parents = make_radial_order_parents(
                self.contact_locations, self.neighbours_mask
            )
        else:
            self.enforce_decrease_radial_parents = None

        self._kwargs.update(
            dict(
                max_distance_um=max_distance_um, optimizer=optimizer, enforce_decrease=enforce_decrease, feature=feature
            )
        )

        self._dtype = np.dtype(dtype_localize_by_method["monopolar_triangulation"])

    def compute(self, traces, peaks, waveforms):
        peak_locations = np.zeros(peaks.size, dtype=self._dtype)

        for i, peak in enumerate(peaks):
            sample_index = peak["sample_index"]
            chan_mask = self.neighbours_mask[peak["channel_index"], :]
            chan_inds = np.flatnonzero(chan_mask)
            local_contact_locations = self.contact_locations[chan_inds, :]

            wf = waveforms[i, :][:, chan_inds]
            if self.feature == "ptp":
                wf_data = wf.ptp(axis=0)
            elif self.feature == "energy":
                wf_data = np.linalg.norm(wf, axis=0)
            elif self.feature == "peak_voltage":
                wf_data = np.abs(wf[self.nbefore])

            if self.enforce_decrease_radial_parents is not None:
                enforce_decrease_shells_data(
                    wf_data, peak["channel_index"], self.enforce_decrease_radial_parents, in_place=True
                )

            peak_locations[i] = solve_monopolar_triangulation(
                wf_data, local_contact_locations, self.max_distance_um, self.optimizer
            )

        return peak_locations


class LocalizeGridConvolution(PipelineNode):
    """Localize peaks using convlution with a grid of fake templates

    Notes
    -----
    See spikeinterface.postprocessing.unit_localization.
    """

    need_waveforms = True
    name = "grid_convolution"
    params_doc = """
    radius_um: float
        Radius in um for channel sparsity.
    upsampling_um: float
        Upsampling resolution for the grid of templates
    depth_um: np.array, default: np.linspace(5, 100.0, 10)
        Putative depth of the fake templates
    sigma_ms: float
        The temporal decay of the fake templates
    margin_um: float
        The margin for the grid of fake templates
    peak_sign: "neg" | "pos", default: "neg"
        Sign of the peak if no prototype are provided for the waveforms
    prototype: np.array
        Fake waveforms for the templates. If None, generated as Gaussian
    percentile: float, default: 5
        The percentage in [0, 100] of the best scalar products kept to
        estimate the position
    sparsity_threshold: float, default: None
        The sparsity threshold (in 0-1) below which weights should be considered as 0. If None,
        automatically set to 1/sqrt(num_channels)
    """

    def __init__(
        self,
        recording,
        return_output=True,
        parents=["extract_waveforms"],
        radius_um=40.0,
        upsampling_um=5.0,
<<<<<<< HEAD
        depth_um=np.linspace(1, 50.0, 5),
        sigma_ms=0.25,
        margin_um=50.0,
        prototype=None,
        percentile=50.0,
=======
        depth_um=np.linspace(0, 50.0, 5),
        sigma_ms=0.25,
        margin_um=50.0,
        prototype=None,
        percentile=5.0,
>>>>>>> d23578d4
        peak_sign="neg",
        sparsity_threshold=None,
    ):
        PipelineNode.__init__(self, recording, return_output=return_output, parents=parents)

        self.radius_um = radius_um
        self.depth_um = depth_um
        self.margin_um = margin_um
        self.upsampling_um = upsampling_um
        self.peak_sign = peak_sign
        self.percentile = 100 - percentile
        self.sparsity_threshold = sparsity_threshold
        assert 0 <= self.percentile <= 100, "Percentile should be in [0, 100]"
        if self.sparsity_threshold is not None:
            assert 0 <= self.sparsity_threshold <= 1, "sparsity_threshold should be in [0, 1]"
        contact_locations = recording.get_channel_locations()
        # Find waveform extractor in the parents
        waveform_extractor = find_parent_of_type(self.parents, WaveformsNode)
        if waveform_extractor is None:
            raise TypeError(f"{self.name} should have a single {WaveformsNode.__name__} in its parents")

        self.nbefore = waveform_extractor.nbefore
        self.nafter = waveform_extractor.nafter
        fs = self.recording.get_sampling_frequency()

        if prototype is None:
            time_axis = np.arange(-self.nbefore, self.nafter) * 1000 / fs
            self.prototype = np.exp(-(time_axis**2) / (2 * (sigma_ms**2)))
            if self.peak_sign == "neg":
                self.prototype *= -1
        else:
            self.prototype = prototype

        self.prototype = self.prototype[:, np.newaxis]

        self.template_positions, self.weights, self.nearest_template_mask = get_grid_convolution_templates_and_weights(
            contact_locations,
            self.radius_um,
            self.upsampling_um,
            self.depth_um,
            self.margin_um,
            self.sparsity_threshold,
        )

        self.weights_sparsity_mask = self.weights > 0
        self._dtype = np.dtype(dtype_localize_by_method["grid_convolution"])
        self._kwargs.update(
            dict(
                radius_um=self.radius_um,
                prototype=self.prototype,
                template_positions=self.template_positions,
                nearest_template_mask=self.nearest_template_mask,
                weights=self.weights,
                nbefore=self.nbefore,
                percentile=self.percentile,
                peak_sign=self.peak_sign,
                sparsity_threshold=self.sparsity_threshold,
            )
        )

    def get_dtype(self):
        return self._dtype

    @np.errstate(divide="ignore", invalid="ignore")
    def compute(self, traces, peaks, waveforms):
        peak_locations = np.zeros(peaks.size, dtype=self._dtype)
        nb_weights = self.weights.shape[0]

        for main_chan in np.unique(peaks["channel_index"]):
            (idx,) = np.nonzero(peaks["channel_index"] == main_chan)
            num_spikes = len(idx)
            nearest_templates = self.nearest_template_mask[main_chan, :]
            num_templates = np.sum(nearest_templates)
            channel_mask = np.sum(self.weights_sparsity_mask[:, :, nearest_templates], axis=(0, 2)) > 0
            sub_w = self.weights[:, channel_mask, :][:, :, nearest_templates]

            global_products = (waveforms[idx][:, :, channel_mask] * self.prototype).sum(axis=1)

            dot_products = np.zeros((nb_weights, num_spikes, num_templates), dtype=np.float32)
            for count in range(nb_weights):
                dot_products[count] = np.dot(global_products, sub_w[count])

            dot_products = np.maximum(0, dot_products)
            if self.percentile > 0:
                mask = dot_products == 0
                dot_products[mask] = np.nan
                with warnings.catch_warnings():
                    warnings.filterwarnings("ignore")
                    thresholds = np.nanpercentile(dot_products, self.percentile, axis=(0, 2))
                thresholds = np.nan_to_num(thresholds)
                dot_products[dot_products < thresholds[np.newaxis, :, np.newaxis]] = 0
                dot_products[mask] = 0

<<<<<<< HEAD
            scalar_products = dot_products.sum(0).sum(1)
=======
            scalar_products = dot_products.sum(2)
>>>>>>> d23578d4
            found_positions = np.zeros((num_spikes, 3), dtype=np.float32)
            nearest_templates = self.template_positions[nearest_templates]
            for count in range(nb_weights):
                found_positions[:, :2] += np.dot(dot_products[count], nearest_templates)

<<<<<<< HEAD
            found_positions[:, 2] = np.dot(self.depth_um, dot_products.sum(2))
            found_positions /= scalar_products[:, np.newaxis]
=======
            found_positions[:, 2] = np.dot(self.depth_um, scalar_products)
            scalar_products = (scalar_products.sum(0))[:, np.newaxis]
            found_positions /= scalar_products
            found_positions = np.nan_to_num(found_positions)
>>>>>>> d23578d4
            peak_locations["x"][idx] = found_positions[:, 0]
            peak_locations["y"][idx] = found_positions[:, 1]
            peak_locations["z"][idx] = found_positions[:, 2]

        return peak_locations


# LocalizePeakChannel is not include in doc because it is not a good idea to use it
_methods_list = [LocalizeCenterOfMass, LocalizeMonopolarTriangulation, LocalizeGridConvolution]
localize_peak_methods = {m.name: m for m in _methods_list}
method_doc = make_multi_method_doc(_methods_list)
localize_peaks.__doc__ = localize_peaks.__doc__.format(method_doc=method_doc, job_doc=_shared_job_kwargs_doc)<|MERGE_RESOLUTION|>--- conflicted
+++ resolved
@@ -346,19 +346,11 @@
         parents=["extract_waveforms"],
         radius_um=40.0,
         upsampling_um=5.0,
-<<<<<<< HEAD
-        depth_um=np.linspace(1, 50.0, 5),
-        sigma_ms=0.25,
-        margin_um=50.0,
-        prototype=None,
-        percentile=50.0,
-=======
         depth_um=np.linspace(0, 50.0, 5),
         sigma_ms=0.25,
         margin_um=50.0,
         prototype=None,
         percentile=5.0,
->>>>>>> d23578d4
         peak_sign="neg",
         sparsity_threshold=None,
     ):
@@ -452,25 +444,16 @@
                 dot_products[dot_products < thresholds[np.newaxis, :, np.newaxis]] = 0
                 dot_products[mask] = 0
 
-<<<<<<< HEAD
-            scalar_products = dot_products.sum(0).sum(1)
-=======
             scalar_products = dot_products.sum(2)
->>>>>>> d23578d4
             found_positions = np.zeros((num_spikes, 3), dtype=np.float32)
             nearest_templates = self.template_positions[nearest_templates]
             for count in range(nb_weights):
                 found_positions[:, :2] += np.dot(dot_products[count], nearest_templates)
 
-<<<<<<< HEAD
-            found_positions[:, 2] = np.dot(self.depth_um, dot_products.sum(2))
-            found_positions /= scalar_products[:, np.newaxis]
-=======
             found_positions[:, 2] = np.dot(self.depth_um, scalar_products)
             scalar_products = (scalar_products.sum(0))[:, np.newaxis]
             found_positions /= scalar_products
             found_positions = np.nan_to_num(found_positions)
->>>>>>> d23578d4
             peak_locations["x"][idx] = found_positions[:, 0]
             peak_locations["y"][idx] = found_positions[:, 1]
             peak_locations["z"][idx] = found_positions[:, 2]
