"""Sorting components: peak localization."""
import numpy as np
import warnings
from spikeinterface.core.job_tools import _shared_job_kwargs_doc, split_job_kwargs, fix_job_kwargs


from spikeinterface.core.node_pipeline import (
    run_node_pipeline,
    find_parent_of_type,
    PeakRetriever,
    SpikeRetriever,
    PipelineNode,
    WaveformsNode,
    ExtractDenseWaveforms,
)
from .tools import make_multi_method_doc

from spikeinterface.core import get_channel_distances

from ..postprocessing.unit_localization import (
    dtype_localize_by_method,
    possible_localization_methods,
    solve_monopolar_triangulation,
    make_radial_order_parents,
    enforce_decrease_shells_data,
    get_grid_convolution_templates_and_weights,
)

from .tools import get_prototype_spike


def _run_localization_from_peak_source(
    recording, peak_source, method="center_of_mass", ms_before=0.5, ms_after=0.5, **kwargs
):
    # use by localize_peaks() and compute_spike_locations()
    assert (
        method in possible_localization_methods
    ), f"Method {method} is not supported. Choose from {possible_localization_methods}"

    method_kwargs, job_kwargs = split_job_kwargs(kwargs)

    if method == "center_of_mass":
        extract_dense_waveforms = ExtractDenseWaveforms(
            recording, parents=[peak_source], ms_before=ms_before, ms_after=ms_after, return_output=False
        )
        pipeline_nodes = [
            peak_source,
            extract_dense_waveforms,
            LocalizeCenterOfMass(recording, parents=[peak_source, extract_dense_waveforms], **method_kwargs),
        ]
    elif method == "monopolar_triangulation":
        extract_dense_waveforms = ExtractDenseWaveforms(
            recording, parents=[peak_source], ms_before=ms_before, ms_after=ms_after, return_output=False
        )
        pipeline_nodes = [
            peak_source,
            extract_dense_waveforms,
            LocalizeMonopolarTriangulation(recording, parents=[peak_source, extract_dense_waveforms], **method_kwargs),
        ]
    elif method == "peak_channel":
        pipeline_nodes = [peak_source, LocalizePeakChannel(recording, parents=[peak_source], **method_kwargs)]
    elif method == "grid_convolution":
        if "prototype" not in method_kwargs:
            assert isinstance(peak_source, (PeakRetriever, SpikeRetriever))
            method_kwargs["prototype"] = get_prototype_spike(
                recording, peak_source.peaks, ms_before=ms_before, ms_after=ms_after, **job_kwargs
            )
        extract_dense_waveforms = ExtractDenseWaveforms(
            recording, parents=[peak_source], ms_before=ms_before, ms_after=ms_after, return_output=False
        )
        pipeline_nodes = [
            peak_source,
            extract_dense_waveforms,
            LocalizeGridConvolution(recording, parents=[peak_source, extract_dense_waveforms], **method_kwargs),
        ]

    job_name = f"localize peaks using {method}"
    peak_locations = run_node_pipeline(recording, pipeline_nodes, job_kwargs, job_name=job_name, squeeze_output=True)

    return peak_locations


def localize_peaks(recording, peaks, method="center_of_mass", ms_before=0.5, ms_after=0.5, **kwargs):
    """Localize peak (spike) in 2D or 3D depending the method.

    When a probe is 2D then:
       * X is axis 0 of the probe
       * Y is axis 1 of the probe
       * Z is orthogonal to the plane of the probe

    Parameters
    ----------
    recording: RecordingExtractor
        The recording extractor object.
    peaks: array
        Peaks array, as returned by detect_peaks() in "compact_numpy" way.

    {method_doc}

    {job_doc}

    Returns
    -------
    peak_locations: ndarray
        Array with estimated location for each spike.
        The dtype depends on the method. ("x", "y") or ("x", "y", "z", "alpha").
    """
    peak_retriever = PeakRetriever(recording, peaks)
    peak_locations = _run_localization_from_peak_source(
        recording, peak_retriever, method=method, ms_before=ms_before, ms_after=ms_after, **kwargs
    )
    return peak_locations


class LocalizeBase(PipelineNode):
    def __init__(self, recording, return_output=True, parents=None, radius_um=75.0):
        PipelineNode.__init__(self, recording, return_output=return_output, parents=parents)

        self.radius_um = radius_um
        self.contact_locations = recording.get_channel_locations()
        self.channel_distance = get_channel_distances(recording)
        self.neighbours_mask = self.channel_distance < radius_um
        self._kwargs["radius_um"] = radius_um

    def get_dtype(self):
        return self._dtype


class LocalizePeakChannel(PipelineNode):
    """Localize peaks using the channel"""

    name = "peak_channel"
    params_doc = """
    """

    def __init__(self, recording, parents=None, return_output=True):
        PipelineNode.__init__(self, recording, return_output, parents=parents)
        self._dtype = np.dtype(dtype_localize_by_method["center_of_mass"])

        self.contact_locations = recording.get_channel_locations()

    def get_dtype(self):
        return self._dtype

    def compute(self, traces, peaks):
        peak_locations = np.zeros(peaks.size, dtype=self._dtype)

        for index, main_chan in enumerate(peaks["channel_index"]):
            locations = self.contact_locations[main_chan, :]
            peak_locations["x"][index] = locations[0]
            peak_locations["y"][index] = locations[1]

        return peak_locations


class LocalizeCenterOfMass(LocalizeBase):
    """Localize peaks using the center of mass method

    Notes
    -----
    See spikeinterface.postprocessing.unit_localization.
    """

    need_waveforms = True
    name = "center_of_mass"
    params_doc = """
    radius_um: float
        Radius in um for channel sparsity.
    feature: "ptp" | "mean" | "energy" | "peak_voltage", default: "ptp"
        Feature to consider for computation
    """

    def __init__(self, recording, return_output=True, parents=["extract_waveforms"], radius_um=75.0, feature="ptp"):
        LocalizeBase.__init__(self, recording, return_output=return_output, parents=parents, radius_um=radius_um)
        self._dtype = np.dtype(dtype_localize_by_method["center_of_mass"])

        assert feature in ["ptp", "mean", "energy", "peak_voltage"], f"{feature} is not a valid feature"
        self.feature = feature

        # Find waveform extractor in the parents
        waveform_extractor = find_parent_of_type(self.parents, WaveformsNode)
        if waveform_extractor is None:
            raise TypeError(f"{self.name} should have a single {WaveformsNode.__name__} in its parents")

        self.nbefore = waveform_extractor.nbefore
        self._kwargs.update(dict(feature=feature))

    def get_dtype(self):
        return self._dtype

    def compute(self, traces, peaks, waveforms):
        peak_locations = np.zeros(peaks.size, dtype=self._dtype)

        for main_chan in np.unique(peaks["channel_index"]):
            (idx,) = np.nonzero(peaks["channel_index"] == main_chan)
            (chan_inds,) = np.nonzero(self.neighbours_mask[main_chan])
            local_contact_locations = self.contact_locations[chan_inds, :]

            wf = waveforms[idx][:, :, chan_inds]

            if self.feature == "ptp":
                wf_data = wf.ptp(axis=1)
            elif self.feature == "mean":
                wf_data = wf.mean(axis=1)
            elif self.feature == "energy":
                wf_data = np.linalg.norm(wf, axis=1)
            elif self.feature == "peak_voltage":
                wf_data = wf[:, self.nbefore]

            coms = np.dot(wf_data, local_contact_locations) / (np.sum(wf_data, axis=1)[:, np.newaxis])
            peak_locations["x"][idx] = coms[:, 0]
            peak_locations["y"][idx] = coms[:, 1]

        return peak_locations


class LocalizeMonopolarTriangulation(PipelineNode):
    """Localize peaks using the monopolar triangulation method.

    Notes
    -----
    This method is from  Julien Boussard, Erdem Varol and Charlie Windolf
    See spikeinterface.postprocessing.unit_localization.
    """

    need_waveforms = False
    name = "monopolar_triangulation"
    params_doc = """
    radius_um: float
        For channel sparsity.
    max_distance_um: float, default: 1000
        Boundary for distance estimation.
    enforce_decrease : bool, default: True
        Enforce spatial decreasingness for PTP vectors
    feature: "ptp", "energy", "peak_voltage", default: "ptp"
        The available features to consider for estimating the position via
        monopolar triangulation are peak-to-peak amplitudes (ptp, default),
        energy ("energy", as L2 norm) or voltages at the center of the waveform
        (peak_voltage)
    """

    def __init__(
        self,
        recording,
        return_output=True,
        parents=["extract_waveforms"],
        radius_um=75.0,
        max_distance_um=150.0,
        optimizer="minimize_with_log_penality",
        enforce_decrease=True,
        feature="ptp",
    ):
        LocalizeBase.__init__(self, recording, return_output=return_output, parents=parents, radius_um=radius_um)

        assert feature in ["ptp", "energy", "peak_voltage"], f"{feature} is not a valid feature"
        self.max_distance_um = max_distance_um
        self.optimizer = optimizer
        self.feature = feature

        waveform_extractor = find_parent_of_type(self.parents, WaveformsNode)
        if waveform_extractor is None:
            raise TypeError(f"{self.name} should have a single {WaveformsNode.__name__} in its parents")

        self.nbefore = waveform_extractor.nbefore
        if enforce_decrease:
            self.enforce_decrease_radial_parents = make_radial_order_parents(
                self.contact_locations, self.neighbours_mask
            )
        else:
            self.enforce_decrease_radial_parents = None

        self._kwargs.update(
            dict(
                max_distance_um=max_distance_um, optimizer=optimizer, enforce_decrease=enforce_decrease, feature=feature
            )
        )

        self._dtype = np.dtype(dtype_localize_by_method["monopolar_triangulation"])

    def compute(self, traces, peaks, waveforms):
        peak_locations = np.zeros(peaks.size, dtype=self._dtype)

        for i, peak in enumerate(peaks):
            sample_index = peak["sample_index"]
            chan_mask = self.neighbours_mask[peak["channel_index"], :]
            chan_inds = np.flatnonzero(chan_mask)
            local_contact_locations = self.contact_locations[chan_inds, :]

            wf = waveforms[i, :][:, chan_inds]
            if self.feature == "ptp":
                wf_data = wf.ptp(axis=0)
            elif self.feature == "energy":
                wf_data = np.linalg.norm(wf, axis=0)
            elif self.feature == "peak_voltage":
                wf_data = np.abs(wf[self.nbefore])

            if self.enforce_decrease_radial_parents is not None:
                enforce_decrease_shells_data(
                    wf_data, peak["channel_index"], self.enforce_decrease_radial_parents, in_place=True
                )

            peak_locations[i] = solve_monopolar_triangulation(
                wf_data, local_contact_locations, self.max_distance_um, self.optimizer
            )

        return peak_locations


class LocalizeGridConvolution(PipelineNode):
    """Localize peaks using convlution with a grid of fake templates

    Notes
    -----
    See spikeinterface.postprocessing.unit_localization.
    """

    need_waveforms = True
    name = "grid_convolution"
    params_doc = """
    radius_um: float
        Radius in um for channel sparsity.
    upsampling_um: float
        Upsampling resolution for the grid of templates
    depth_um: np.array, default: np.linspace(5, 100.0, 10)
        Putative depth of the fake templates
    sigma_ms: float
        The temporal decay of the fake templates
    margin_um: float
        The margin for the grid of fake templates
    peak_sign: "neg" | "pos", default: "neg"
        Sign of the peak if no prototype are provided for the waveforms
    prototype: np.array
        Fake waveforms for the templates. If None, generated as Gaussian
    percentile: float, default: 5
        The percentage in [0, 100] of the best scalar products kept to
        estimate the position
    sparsity_threshold: float, default: None
        The sparsity threshold (in 0-1) below which weights should be considered as 0. If None,
        automatically set to 1/sqrt(num_channels)
    """

    def __init__(
        self,
        recording,
        return_output=True,
        parents=["extract_waveforms"],
        radius_um=40.0,
        upsampling_um=5.0,
        depth_um=np.linspace(0, 50.0, 5),
        sigma_ms=0.25,
        margin_um=50.0,
        prototype=None,
<<<<<<< HEAD
        percentile=5.0,
=======
        percentile=20.0,
>>>>>>> 8a1ca30f
        peak_sign="neg",
        sparsity_threshold=None,
    ):
        PipelineNode.__init__(self, recording, return_output=return_output, parents=parents)

        self.radius_um = radius_um
        self.depth_um = depth_um
        self.margin_um = margin_um
        self.upsampling_um = upsampling_um
        self.peak_sign = peak_sign
        self.percentile = 100 - percentile
        self.sparsity_threshold = sparsity_threshold
        assert 0 <= self.percentile <= 100, "Percentile should be in [0, 100]"
        if self.sparsity_threshold is not None:
            assert 0 <= self.sparsity_threshold <= 1, "sparsity_threshold should be in [0, 1]"
        contact_locations = recording.get_channel_locations()
        # Find waveform extractor in the parents
        waveform_extractor = find_parent_of_type(self.parents, WaveformsNode)
        if waveform_extractor is None:
            raise TypeError(f"{self.name} should have a single {WaveformsNode.__name__} in its parents")

        self.nbefore = waveform_extractor.nbefore
        self.nafter = waveform_extractor.nafter
        fs = self.recording.get_sampling_frequency()

        if prototype is None:
            time_axis = np.arange(-self.nbefore, self.nafter) * 1000 / fs
            self.prototype = np.exp(-(time_axis**2) / (2 * (sigma_ms**2)))
            if self.peak_sign == "neg":
                self.prototype *= -1
        else:
            self.prototype = prototype

        self.prototype = self.prototype[:, np.newaxis]

        self.template_positions, self.weights, self.nearest_template_mask = get_grid_convolution_templates_and_weights(
            contact_locations,
            self.radius_um,
            self.upsampling_um,
            self.depth_um,
            self.margin_um,
            self.sparsity_threshold,
        )

        self.weights_sparsity_mask = self.weights > 0
        self._dtype = np.dtype(dtype_localize_by_method["grid_convolution"])
        self._kwargs.update(
            dict(
                radius_um=self.radius_um,
                prototype=self.prototype,
                template_positions=self.template_positions,
                nearest_template_mask=self.nearest_template_mask,
                weights=self.weights,
                nbefore=self.nbefore,
                percentile=self.percentile,
                peak_sign=self.peak_sign,
                sparsity_threshold=self.sparsity_threshold,
            )
        )

    def get_dtype(self):
        return self._dtype

    @np.errstate(divide="ignore", invalid="ignore")
    def compute(self, traces, peaks, waveforms):
        peak_locations = np.zeros(peaks.size, dtype=self._dtype)
        nb_weights = self.weights.shape[0]

        for main_chan in np.unique(peaks["channel_index"]):
            (idx,) = np.nonzero(peaks["channel_index"] == main_chan)
            num_spikes = len(idx)
            nearest_templates = self.nearest_template_mask[main_chan, :]
            num_templates = np.sum(nearest_templates)
            channel_mask = np.sum(self.weights_sparsity_mask[:, :, nearest_templates], axis=(0, 2)) > 0
            sub_w = self.weights[:, channel_mask, :][:, :, nearest_templates]

            global_products = (waveforms[idx][:, :, channel_mask] * self.prototype).sum(axis=1)

            dot_products = np.zeros((nb_weights, num_spikes, num_templates), dtype=np.float32)
            for count in range(nb_weights):
                dot_products[count] = np.dot(global_products, sub_w[count])

            dot_products = np.maximum(0, dot_products)
            if self.percentile > 0:
                mask = dot_products == 0
                dot_products[mask] = np.nan
                with warnings.catch_warnings():
                    warnings.filterwarnings("ignore")
                    thresholds = np.nanpercentile(dot_products, self.percentile, axis=(0, 2))
                thresholds = np.nan_to_num(thresholds)
                dot_products[dot_products < thresholds[np.newaxis, :, np.newaxis]] = 0
                dot_products[mask] = 0

            scalar_products = dot_products.sum(2)
            found_positions = np.zeros((num_spikes, 3), dtype=np.float32)
            nearest_templates = self.template_positions[nearest_templates]
            for count in range(nb_weights):
                found_positions[:, :2] += np.dot(dot_products[count], nearest_templates)

            found_positions[:, 2] = np.dot(self.depth_um, scalar_products)
            scalar_products = (scalar_products.sum(0))[:, np.newaxis]
            found_positions /= scalar_products
            found_positions = np.nan_to_num(found_positions)
            peak_locations["x"][idx] = found_positions[:, 0]
            peak_locations["y"][idx] = found_positions[:, 1]
            peak_locations["z"][idx] = found_positions[:, 2]

        return peak_locations


# LocalizePeakChannel is not include in doc because it is not a good idea to use it
_methods_list = [LocalizeCenterOfMass, LocalizeMonopolarTriangulation, LocalizeGridConvolution]
localize_peak_methods = {m.name: m for m in _methods_list}
method_doc = make_multi_method_doc(_methods_list)
localize_peaks.__doc__ = localize_peaks.__doc__.format(method_doc=method_doc, job_doc=_shared_job_kwargs_doc)<|MERGE_RESOLUTION|>--- conflicted
+++ resolved
@@ -350,11 +350,7 @@
         sigma_ms=0.25,
         margin_um=50.0,
         prototype=None,
-<<<<<<< HEAD
-        percentile=5.0,
-=======
         percentile=20.0,
->>>>>>> 8a1ca30f
         peak_sign="neg",
         sparsity_threshold=None,
     ):
