--- conflicted
+++ resolved
@@ -6,11 +6,8 @@
 import numpy as np
 import pandas as pd
 
-<<<<<<< HEAD
-=======
 import time
 
->>>>>>> 0fc0635d
 import os
 
 from spikeinterface.core.core_tools import check_json
@@ -19,11 +16,20 @@
 import pickle
 
 _key_separator = "_-°°-_"
-<<<<<<< HEAD
 
 class BenchmarkStudy:
     """
-    Manage a list of Benchmark
+    Generic study for sorting components.
+    This manage a list of Benchmark.
+    This manage a dict of "cases" every case is one Benchmark.
+
+    Benchmark is responsible for run() and compute_result()
+    BenchmarkStudy is the main API for:
+      * running (re-running) some cases
+      * save (run + compute_result) in results dict
+      * make some plots in inherited classes.
+
+
     """
     benchmark_class = None
     def __init__(self, study_folder):
@@ -85,83 +91,6 @@
         # cases is dumped to a pickle file, json is not possible because of the tuple key
         (study_folder / "cases.pickle").write_bytes(pickle.dumps(cases))
 
-=======
-
-class BenchmarkStudy:
-    """
-    Generic study for sorting components.
-    This manage a list of Benchmark.
-    This manage a dict of "cases" every case is one Benchmark.
-
-    Benchmark is responsible for run() and compute_result()
-    BenchmarkStudy is the main API for:
-      * running (re-running) some cases
-      * save (run + compute_result) in results dict
-      * make some plots in inherited classes.
-
-
-    """
-    benchmark_class = None
-    def __init__(self, study_folder):
-        self.folder = Path(study_folder)
-        self.datasets = {}
-        self.cases = {}
-        self.benchmarks = {}
-        self.scan_folder()
-
-    @classmethod
-    def create(cls, study_folder, datasets={}, cases={}, levels=None):
-        # check that cases keys are homogeneous
-        key0 = list(cases.keys())[0]
-        if isinstance(key0, str):
-            assert all(isinstance(key, str) for key in cases.keys()), "Keys for cases are not homogeneous"
-            if levels is None:
-                levels = "level0"
-            else:
-                assert isinstance(levels, str)
-        elif isinstance(key0, tuple):
-            assert all(isinstance(key, tuple) for key in cases.keys()), "Keys for cases are not homogeneous"
-            num_levels = len(key0)
-            assert all(
-                len(key) == num_levels for key in cases.keys()
-            ), "Keys for cases are not homogeneous, tuple negth differ"
-            if levels is None:
-                levels = [f"level{i}" for i in range(num_levels)]
-            else:
-                levels = list(levels)
-                assert len(levels) == num_levels
-        else:
-            raise ValueError("Keys for cases must str or tuple")
-
-        study_folder = Path(study_folder)
-        study_folder.mkdir(exist_ok=False, parents=True)
-
-        (study_folder / "datasets").mkdir()
-        (study_folder / "datasets" / "recordings").mkdir()
-        (study_folder / "datasets" / "gt_sortings").mkdir()
-        (study_folder / "run_logs").mkdir()
-        (study_folder / "metrics").mkdir()
-        (study_folder / "results").mkdir()
-
-        for key, (rec, gt_sorting) in datasets.items():
-            assert "/" not in key, "'/' cannot be in the key name!"
-            assert "\\" not in key, "'\\' cannot be in the key name!"
-
-            # recordings are pickled
-            rec.dump_to_pickle(study_folder / f"datasets/recordings/{key}.pickle")
-
-            # sortings are pickled + saved as NumpyFolderSorting
-            gt_sorting.dump_to_pickle(study_folder / f"datasets/gt_sortings/{key}.pickle")
-            gt_sorting.save(format="numpy_folder", folder=study_folder / f"datasets/gt_sortings/{key}")
-
-        info = {}
-        info["levels"] = levels
-        (study_folder / "info.json").write_text(json.dumps(info, indent=4), encoding="utf8")
-
-        # cases is dumped to a pickle file, json is not possible because of the tuple key
-        (study_folder / "cases.pickle").write_bytes(pickle.dumps(cases))
-
->>>>>>> 0fc0635d
         return cls(study_folder)
 
     def create_benchmark(self):
@@ -173,15 +102,9 @@
 
         with open(self.folder / "info.json", "r") as f:
             self.info = json.load(f)
-<<<<<<< HEAD
 
         self.levels = self.info["levels"]
 
-=======
-
-        self.levels = self.info["levels"]
-
->>>>>>> 0fc0635d
         for rec_file in (self.folder / "datasets" / "recordings").glob("*.pickle"):
             key = rec_file.stem
             rec = load_extractor(rec_file)
@@ -246,23 +169,13 @@
 
         for key in job_keys:
             benchmark = self.create_benchmark(key)
-<<<<<<< HEAD
-            benchmark.run()
-=======
             t0 = time.perf_counter()
             benchmark.run()
             t1 = time.perf_counter()
->>>>>>> 0fc0635d
             self.benchmarks[key] = benchmark
             bench_folder = self.folder / "results" / self.key_to_str(key)
             bench_folder.mkdir(exist_ok=True)
             benchmark.save_run(bench_folder)
-<<<<<<< HEAD
-    
-    def compute_results(self, case_keys=None, verbose=False, **result_params):
-        if case_keys is None:
-            case_keys = self.cases.keys()
-=======
             benchmark.result["run_time"] = float(t1 - t0)
             benchmark.save_main(bench_folder)
     
@@ -293,7 +206,6 @@
     def compute_results(self, case_keys=None, verbose=False, **result_params):
         if case_keys is None:
             case_keys = list(self.cases.keys())
->>>>>>> 0fc0635d
 
         job_keys = []
         for key in case_keys:
@@ -302,11 +214,7 @@
             benchmark.compute_result(**result_params)
             benchmark.save_result(self.folder / "results" / self.key_to_str(key))
 
-<<<<<<< HEAD
-    def create_sorting_analyzer_gt(self, case_keys=None, **kwargs):
-=======
     def create_sorting_analyzer_gt(self, case_keys=None, return_scaled=True, **kwargs):
->>>>>>> 0fc0635d
         if case_keys is None:
             case_keys = self.cases.keys()
 
@@ -323,15 +231,9 @@
             recording, gt_sorting = self.datasets[dataset_key]
             sorting_analyzer = create_sorting_analyzer(gt_sorting, recording, format="binary_folder", folder=folder)
             sorting_analyzer.select_random_spikes(**select_params)
-<<<<<<< HEAD
-            sorting_analyzer.compute("waveforms", **job_kwargs)
-            sorting_analyzer.compute("templates")
-            sorting_analyzer.compute("noise_levels")
-=======
             sorting_analyzer.compute("waveforms", return_scaled=return_scaled, **job_kwargs)
             sorting_analyzer.compute("templates")
             sorting_analyzer.compute("noise_levels", return_scaled=return_scaled)
->>>>>>> 0fc0635d
 
     def get_sorting_analyzer(self, case_key=None, dataset_key=None):
         if case_key is not None:
@@ -393,22 +295,16 @@
 
 class Benchmark:
     """
-<<<<<<< HEAD
-=======
     Responsible to make a unique run() and compute_result() for one case.
->>>>>>> 0fc0635d
     """
     def __init__(self):
         self.result = {}
 
-<<<<<<< HEAD
-=======
     # this must not be changed in inherited
     _main_key_saved = [
         ("run_time", "pickle"),
     ]
     # this must be updated in hirerited
->>>>>>> 0fc0635d
     _run_key_saved = []
     _result_key_saved = []
 
@@ -428,13 +324,10 @@
             else:
                 raise ValueError(f"Save error {k} {format}")
 
-<<<<<<< HEAD
-=======
     def save_main(self, folder):
         # used for run time
         self._save_keys(self._main_key_saved, folder)
 
->>>>>>> 0fc0635d
     def save_run(self, folder):
         self._save_keys(self._run_key_saved, folder)
     
@@ -444,11 +337,7 @@
     @classmethod
     def load_folder(cls, folder):
         result = {}
-<<<<<<< HEAD
-        for k, format in cls._run_key_saved + cls._result_key_saved:
-=======
         for k, format in cls._run_key_saved + cls._result_key_saved + cls._main_key_saved:
->>>>>>> 0fc0635d
             if format == "npy":
                 file = folder / f"{k}.npy"
                 if file.exists():
@@ -474,168 +363,10 @@
     def compute_result(self):
         # run becnhmark result
         raise NotImplementedError
-<<<<<<< HEAD
-
-
-
-
 
 
 def _simpleaxis(ax):
     ax.spines["top"].set_visible(False)
     ax.spines["right"].set_visible(False)
     ax.get_xaxis().tick_bottom()
-    ax.get_yaxis().tick_left()
-
-
-# class BenchmarkBaseOld:
-#     _array_names = ()
-#     _waveform_names = ()
-#     _sorting_names = ()
-
-#     _array_names_from_parent = ()
-#     _waveform_names_from_parent = ()
-#     _sorting_names_from_parent = ()
-
-#     def __init__(
-#         self,
-#         folder=None,
-#         title="",
-#         overwrite=None,
-#         job_kwargs={"chunk_duration": "1s", "n_jobs": -1, "progress_bar": True, "verbose": True},
-#         parent_benchmark=None,
-#     ):
-#         self.folder = Path(folder)
-#         self.title = title
-#         self.overwrite = overwrite
-#         self.job_kwargs = job_kwargs
-#         self.run_times = None
-
-#         self._args = []
-#         self._kwargs = dict(title=title, overwrite=overwrite, job_kwargs=job_kwargs)
-
-#         self.waveforms = {}
-#         self.sortings = {}
-
-#         self.parent_benchmark = parent_benchmark
-
-#         if self.parent_benchmark is not None:
-#             for name in self._array_names_from_parent:
-#                 setattr(self, name, getattr(parent_benchmark, name))
-
-#             for name in self._waveform_names_from_parent:
-#                 self.waveforms[name] = parent_benchmark.waveforms[name]
-
-#             for key in parent_benchmark.sortings.keys():
-#                 if isinstance(key, str) and key in self._sorting_names_from_parent:
-#                     self.sortings[key] = parent_benchmark.sortings[key]
-#                 elif isinstance(key, tuple) and key[0] in self._sorting_names_from_parent:
-#                     self.sortings[key] = parent_benchmark.sortings[key]
-
-#     def save_to_folder(self):
-#         if self.folder.exists():
-#             import glob, os
-
-#             pattern = "*.*"
-#             files = self.folder.glob(pattern)
-#             for file in files:
-#                 if file.is_file():
-#                     os.remove(file)
-#         else:
-#             self.folder.mkdir(parents=True)
-
-#         if self.parent_benchmark is None:
-#             parent_folder = None
-#         else:
-#             parent_folder = str(self.parent_benchmark.folder)
-
-#         info = {
-#             "args": self._args,
-#             "kwargs": self._kwargs,
-#             "parent_folder": parent_folder,
-#         }
-#         info = check_json(info)
-#         (self.folder / "info.json").write_text(json.dumps(info, indent=4), encoding="utf8")
-
-#         for name in self._array_names:
-#             if self.parent_benchmark is not None and name in self._array_names_from_parent:
-#                 continue
-#             value = getattr(self, name)
-#             if value is not None:
-#                 np.save(self.folder / f"{name}.npy", value)
-
-#         if self.run_times is not None:
-#             run_times_filename = self.folder / "run_times.json"
-#             run_times_filename.write_text(json.dumps(self.run_times, indent=4), encoding="utf8")
-
-#         for key, sorting in self.sortings.items():
-#             (self.folder / "sortings").mkdir(exist_ok=True)
-#             if isinstance(key, str):
-#                 npz_file = self.folder / "sortings" / (str(key) + ".npz")
-#             elif isinstance(key, tuple):
-#                 npz_file = self.folder / "sortings" / ("_###_".join(key) + ".npz")
-#             NpzSortingExtractor.write_sorting(sorting, npz_file)
-
-#     @classmethod
-#     def load_from_folder(cls, folder, parent_benchmark=None):
-#         folder = Path(folder)
-#         assert folder.exists()
-
-#         with open(folder / "info.json", "r") as f:
-#             info = json.load(f)
-#         args = info["args"]
-#         kwargs = info["kwargs"]
-
-#         if info["parent_folder"] is None:
-#             parent_benchmark = None
-#         else:
-#             if parent_benchmark is None:
-#                 parent_benchmark = cls.load_from_folder(info["parent_folder"])
-
-#         import os
-
-#         kwargs["folder"] = folder
-
-#         bench = cls(*args, **kwargs, parent_benchmark=parent_benchmark)
-
-#         for name in cls._array_names:
-#             filename = folder / f"{name}.npy"
-#             if filename.exists():
-#                 arr = np.load(filename)
-#             else:
-#                 arr = None
-#             setattr(bench, name, arr)
-
-#         if (folder / "run_times.json").exists():
-#             with open(folder / "run_times.json", "r") as f:
-#                 bench.run_times = json.load(f)
-#         else:
-#             bench.run_times = None
-
-#         for key in bench._waveform_names:
-#             if parent_benchmark is not None and key in bench._waveform_names_from_parent:
-#                 continue
-#             waveforms_folder = folder / "waveforms" / key
-#             if waveforms_folder.exists():
-#                 bench.waveforms[key] = load_waveforms(waveforms_folder, with_recording=True)
-
-#         sorting_folder = folder / "sortings"
-#         if sorting_folder.exists():
-#             for npz_file in sorting_folder.glob("*.npz"):
-#                 name = npz_file.stem
-#                 if "_###_" in name:
-#                     key = tuple(name.split("_###_"))
-#                 else:
-#                     key = name
-#                 bench.sortings[key] = NpzSortingExtractor(npz_file)
-
-#         return bench
-=======
-
-
-def _simpleaxis(ax):
-    ax.spines["top"].set_visible(False)
-    ax.spines["right"].set_visible(False)
-    ax.get_xaxis().tick_bottom()
-    ax.get_yaxis().tick_left()
->>>>>>> 0fc0635d
+    ax.get_yaxis().tick_left()