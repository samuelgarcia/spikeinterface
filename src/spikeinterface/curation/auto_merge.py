--- conflicted
+++ resolved
@@ -479,13 +479,8 @@
                         d = 1 - np.sum(temp1 * temp2) / norm
                     all_shift_diff.append(d)
             else:
-<<<<<<< HEAD
-                all_shift_diff = [1]*len(all_shifts)
+                all_shift_diff = [1] * len(all_shifts)
                     
-=======
-                all_shift_diff = [0] * len(all_shifts)
-
->>>>>>> 57749ba4
             templates_diff[unit_ind1, unit_ind2] = np.min(all_shift_diff)
 
     return templates_diff
