--- conflicted
+++ resolved
@@ -44,10 +44,8 @@
     # internal
     Spykingcircus2Sorter,
     Tridesclous2Sorter,
-<<<<<<< HEAD
     SimpleSorter
-=======
->>>>>>> 006ed4c2
+
 ]
 
 sorter_dict = {s.sorter_name: s for s in sorter_full_list}
