--- conflicted
+++ resolved
@@ -14,20 +14,7 @@
 
     @classmethod
     def _setup_recording(cls, recording, output_folder, params, verbose):
-<<<<<<< HEAD
-        # Some recording not json serializable but they can be saved to pickle
-        #   * NoiseGeneratorRecording or InjectTemplatesRecording: we force a pickle because this is light
-        #   * for NumpyRecording (this is a bit crazy because it flush the entire buffer!!)
-        if recording.check_if_dumpable() and not isinstance(recording, NumpyRecording):
-            rec_file = output_folder.parent / "spikeinterface_recording.pickle"
-            recording.dump_to_pickle(rec_file)
-        # TODO (hard) : find a solution for NumpyRecording without any dump
-        # this will need an internal API change I think
-        # because the run_sorter is from the "folder" (because of container mainly and also many other reasons)
-        # and not from the recording itself
-=======
         pass
->>>>>>> cb9a2289
 
     @classmethod
     def _get_result_from_folder(cls, output_folder):
