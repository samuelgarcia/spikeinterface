--- conflicted
+++ resolved
@@ -49,11 +49,7 @@
 
         import hdbscan
 
-<<<<<<< HEAD
-        recording_raw = load_extractor(sorter_output_folder.parent / "spikeinterface_recording.pickle")
-=======
         recording_raw = cls.load_recording_from_folder(sorter_output_folder.parent, with_warnings=False)
->>>>>>> c9b3d4b8
 
         num_chans = recording_raw.get_num_channels()
         sampling_frequency = recording_raw.get_sampling_frequency()
