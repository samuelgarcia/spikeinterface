--- conflicted
+++ resolved
@@ -192,8 +192,6 @@
         clustering_params["tmp_folder"] = sorter_output_folder / "clustering"
         clustering_params.update({"noise_levels": noise_levels})
 
-<<<<<<< HEAD
-=======
         if "legacy" in clustering_params:
             legacy = clustering_params.pop("legacy")
         else:
@@ -203,7 +201,6 @@
             clustering_method = "circus"
         else:
             clustering_method = "random_projections"
->>>>>>> 4b10e376
 
         labels, peak_labels = find_cluster_from_peaks(
             recording_f, selected_peaks, method=clustering_method, method_kwargs=clustering_params
